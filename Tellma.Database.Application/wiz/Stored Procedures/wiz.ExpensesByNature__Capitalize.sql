﻿CREATE PROCEDURE [wiz].[ExpensesByNature__Capitalize]
/* 4: Import, 6: Manufacturing, 74: Adama, 75: AA
	[wiz].[ExpensesByNature__Capitalize] @BusinessUnitId = 4,
<<<<<<< HEAD
	@CenterType = N'CurrentInventoriesInTransitExpendituresControl', @ToDate = N'2020-08-06'

	[wiz].[ExpensesByNature__Capitalize] @BusinessUnitId = 4,
	@CenterType = N'WorkInProgressExpendituresControl', @ToDate =  @ToDate = N'2021-02-07'

	[wiz].[ExpensesByNature__Capitalize] @BusinessUnitId = 74,
	@CenterType = N'InvestmentPropertyUnderConstructionOrDevelopmentExpendituresControl', @ToDate = N'2020-08-06'
=======
	@BSAccountTypeConcept = N'CurrentInventoriesInTransit', @ToDate = N'2020-08-06'

	[wiz].[ExpensesByNature__Capitalize] @BusinessUnitId = 4,
	@BSAccountTypeConcept = N'WorkInProgress', @ToDate =  @ToDate = N'2021-02-07'

	[wiz].[ExpensesByNature__Capitalize] @BusinessUnitId = 74,
	@BSAccountTypeConcept = N'InvestmentPropertyUnderConstructionOrDevelopment', @ToDate = N'2020-08-06'
>>>>>>> 93cc91f6
*/

	@DocumentIndex	INT = 0,
	@BusinessUnitId INT,
<<<<<<< HEAD
	@CenterType		NVARCHAR (255),
=======
	@BSAccountTypeConcept NVARCHAR (255), --ConstructionInProgress, InvestmentPropertyUnderConstructionOrDevelopment,WorkInProgress,CurrentInventoriesInTransit
>>>>>>> 93cc91f6
	@ToDate			DATE
WITH RECOMPILE
AS
	DECLARE @BusinessUnitNode HIERARCHYID = (SELECT [Node] FROM dbo.[Centers] WHERE [Id] = @BusinessUnitId);

	DECLARE @BSAccountTypeId INT = (SELECT [Id] FROM dbo.AccountTypes WHERE [Concept] = @BSAccountTypeConcept);

	DECLARE @CenterType NVARCHAR (255) = @BSAccountTypeConcept + N'ExpendituresControl';

	DECLARE @EntryTypeId INT = 
		CASE
			WHEN @BSAccountTypeConcept = N'ConstructionInProgress' THEN
				(SELECT [Id] FROM dbo.EntryTypes WHERE [Concept] = N'???')
			WHEN @BSAccountTypeConcept = N'InvestmentPropertyUnderConstructionOrDevelopment' THEN
				(SELECT [Id] FROM dbo.EntryTypes WHERE [Concept] = N'???')
			WHEN @BSAccountTypeConcept = N'WorkInProgress' THEN
				(SELECT [Id] FROM dbo.EntryTypes WHERE [Concept] = N'???')
			WHEN @BSAccountTypeConcept = N'CurrentInventoriesInTransit' THEN
				(SELECT [Id] FROM dbo.EntryTypes WHERE [Concept] = N'AdditionsFromPurchasesInventoriesExtension')
		END;

<<<<<<< HEAD
	DECLARE @EntryTypeId INT = 
		CASE
			WHEN @CenterType = N'ConstructionInProgressExpendituresControl' THEN
				(SELECT [Id] FROM dbo.EntryTypes WHERE [Concept] = N'???')
			WHEN @CenterType = N'InvestmentPropertyUnderConstructionOrDevelopmentExpendituresControl' THEN
				(SELECT [Id] FROM dbo.EntryTypes WHERE [Concept] = N'???')
			WHEN @CenterType = N'WorkInProgressExpendituresControl' THEN
				(SELECT [Id] FROM dbo.EntryTypes WHERE [Concept] = N'???')
			WHEN @CenterType = N'CurrentInventoriesInTransitExpendituresControl' THEN
				(SELECT [Id] FROM dbo.EntryTypes WHERE [Concept] = N'AdditionsFromPurchasesInventoriesExtension')
		END;
	DECLARE @OpeningBalanceEntryTypeId INT = 
			(SELECT [Id] FROM dbo.EntryTypes WHERE [Concept] = 'OpeningBalancesInventoriesExtension');
=======
	DECLARE @OpeningBalanceEntryTypeId INT = 
		(SELECT [Id] FROM dbo.EntryTypes WHERE [Concept] = 'OpeningBalancesInventoriesExtension');

>>>>>>> 93cc91f6
	DECLARE @LineDefinitionId INT =
		CASE
			WHEN @BSAccountTypeConcept = N'ConstructionInProgress' THEN
				(SELECT [Id] FROM dbo.LineDefinitions WHERE [Code] = N'CIPFromConstructionExpense')
			WHEN @BSAccountTypeConcept = N'InvestmentPropertyUnderConstructionOrDevelopment' THEN
				(SELECT [Id] FROM dbo.LineDefinitions WHERE [Code] = N'IPUCDFromDevelopmentExpense')
			WHEN @BSAccountTypeConcept = N'WorkInProgress' THEN
				(SELECT [Id] FROM dbo.LineDefinitions WHERE [Code] = N'WIPFromProductionExpense')
			WHEN @BSAccountTypeConcept = N'CurrentInventoriesInTransit' THEN
				(SELECT [Id] FROM dbo.LineDefinitions WHERE [Code] = N'IITFromTransitExpense')
		END;

	DECLARE @WideLines WideLineList;

	DECLARE @ExpenseByNatureNode HIERARCHYID = (SELECT [Node] FROM dbo.AccountTypes WHERE [Concept] = N'ExpenseByNature');
	WITH ExpenseByNatureAccounts AS (
		SELECT [Id] FROM dbo.Accounts
		WHERE AccountTypeId IN (
			SELECT [Id] FROM dbo.AccountTypes
			WHERE [Node].IsDescendantOf(@ExpenseByNatureNode) = 1
		)
	),
	UnCapitalizedExpenses AS (
<<<<<<< HEAD
		SELECT MIN(E.[Id]) AS [Id], E.[AccountId], E.[CenterId], ISNULL(E.[CustodyId], -1) AS [CustodyId], 
			E.[ResourceId], E.[UnitId], SUM(E.[Direction] * E.[Quantity]) AS [Quantity],
			E.[CurrencyId], SUM(E.[Direction] * E.[MonetaryValue]) AS [MonetaryValue],
			SUM(E.[Direction] * E.[Value])  AS [Value]
=======
		SELECT MIN(E.[Id]) AS [Id], E.[AccountId], E.[CenterId], ISNULL(E.[RelationId], -1) AS RelationId,
				E.[ResourceId], E.[UnitId], SUM(E.[Direction] * E.[Quantity]) AS [Quantity],
				E.[CurrencyId], SUM(E.[Direction] * E.[MonetaryValue]) AS [MonetaryValue],
				SUM(E.[Direction] * E.[Value])  AS [Value]
>>>>>>> 93cc91f6
		FROM dbo.Entries E
		JOIN dbo.Lines L ON L.[Id] = E.[LineId]
		JOIN dbo.Centers C ON E.[CenterId] = C.[Id]
		WHERE L.[State] = 4
		AND E.[AccountId] IN (SELECT [Id] FROM ExpenseByNatureAccounts)
		AND C.CenterType = @CenterType
		AND C.[Node].IsDescendantOf(@BusinessUnitNode) = 1
		AND L.PostingDate <= @ToDate
<<<<<<< HEAD
		GROUP BY E.[AccountId],  E.[CenterId], E.[CustodyId], E.[ResourceId], E.[UnitId], E.[CurrencyId]
		HAVING SUM(E.[Direction] * E.[Value]) <> 0
	),	--select * from UnCapitalizedExpenses
	TargetResources AS (
		-- all resources shipped back and future on the capitalized expenses shipments
		SELECT E.[AccountId], E.[CenterId], ISNULL(E.[CustodyId], -1) AS CustodyId, E.[ResourceId],
			SUM(E.[Direction] * E.[BaseQuantity]) AS NetQuantity,
			SUM(E.[Direction] * E.[Value]) AS NetValue
		FROM map.DetailsEntries() E
		JOIN dbo.Accounts A ON E.[AccountId] = A.[Id]
		JOIN dbo.Lines L ON L.[Id] = E.[LineId]
		JOIN UnCapitalizedExpenses C ON
			E.[CenterId] = C.[CenterId]
			AND  ISNULL(E.[CustodyId], -1) = C.[CustodyId]
		WHERE L.[State] = 4
		AND A.[AccountTypeId] = @BSAccountTypeId
		AND E.EntryTypeId IN (@EntryTypeId, @OpeningBalanceEntryTypeId) -- . Works for IIT
		GROUP BY E.[AccountId], E.[CenterId], E.[CustodyId], E.[ResourceId]
		HAVING SUM(E.[Direction] * E.[Value]) <> 0
	), --select * from TargetResources;
	ActiveCustodies AS (
		SELECT  [AccountId], [CenterId], [CustodyId], SUM([NetQuantity]) AS [TotalQuantity],
				SUM([NetValue]) AS [TotalValue]
		FROM TargetResources
		GROUP BY [AccountId], [CenterId], [CustodyId]
	),
	ExpenseDistribution AS (
		SELECT U.[Id], U.[AccountId] AS [AccountId1], U.[ResourceId] AS [ResourceId1],
				NULL AS [ParticipantId1], U.[UnitId] AS [UnitId1],
				U.[Quantity] * T.[NetValue] / C.[TotalValue] AS [Quantity1],
				U.[CurrencyId] AS [Currencyid1],
				U.[MonetaryValue] * T.[NetValue] / C.[TotalValue] AS [MonetaryValue1],
				U.[Value] * T.[NetValue] / C.[TotalValue] AS [Value1],
				T.[ResourceId] AS [ResourceId0], 0 AS [Quantity0],
				R.[UnitId] AS [UnitId0], C.[AccountId] AS [AccountId0],
				U.[CenterId] AS [CenterId0], U.[CenterId] AS [CenterId1],
				IIF(U.[CustodyId] = -1, NULL, U.CustodyId) AS [CustodyId0],
				IIF(U.[CustodyId] = -1, NULL, U.[CustodyId]) AS [CustodyId1]
		FROM UnCapitalizedExpenses U
		JOIN ActiveCustodies C ON U.[CenterId] = C.[CenterId] AND U.[CustodyId] = C.[CustodyId]
		JOIN TargetResources T
			ON C.[AccountId] = T.[AccountId]
			AND U.[CenterId] = T.[CenterId]
			AND U.[CustodyId] = T.[CustodyId]
		JOIN dbo.Resources R ON R.[Id] = T.[ResourceId]
	) -- select * from ExpenseDistribution

	INSERT INTO @WideLines([Index], [DefinitionId],
			[DocumentIndex],[AccountId0], [CenterId0], [CustodyId0], [ResourceId0],[Quantity0],[UnitId0],
			[AccountId1], [CenterId1], [CustodyId1], [ResourceId1], [ParticipantId1], [CurrencyId1],
			[MonetaryValue1], [Value1])
	SELECT	ROW_NUMBER() OVER(ORDER BY ED.[CustodyId1] , A.[Code], [ResourceId0]) - 1, @LineDefinitionId,
			@DocumentIndex,[AccountId0], [CenterId0], [CustodyId0], [ResourceId0], [Quantity0],[UnitId0],
			[AccountId1], [CenterId1], [CustodyId1], [ResourceId1], [ParticipantId1], [CurrencyId1],
			[MonetaryValue1], [Value1]
	FROM ExpenseDistribution ED
	JOIN dbo.Accounts A ON ED.[AccountId1] = A.[Id]
--	WHERE ROUND([MonetaryValue1], 2) > 0 OR ROUND([Value1], 2) > 0
	WHERE [MonetaryValue1] > 0.005 OR [Value1] > 0.005
	
=======
		GROUP BY E.[AccountId],  E.[CenterId], E.[RelationId], E.[ResourceId], E.[UnitId], E.[CurrencyId]
		HAVING SUM(E.[Direction] * E.[Value]) <> 0
	),--select * from UnCapitalizedExpenses
	TargetResources AS (
		SELECT E.[AccountId], ISNULL(E.[RelationId], -1) AS RelationId,
			E.[ResourceId], SUM(E.[Direction] * E.[BaseQuantity]) AS NetQuantity, SUM(E.[Direction] * E.[Value]) AS NetValue
		FROM map.DetailsEntries() E
		JOIN dbo.Accounts A ON E.[AccountId] = A.[Id]
		JOIN dbo.Lines L ON L.[Id] = E.[LineId]
		JOIN UnCapitalizedExpenses UE ON ISNULL(E.[RelationId], -1) = UE.[RelationId]
		WHERE L.[State] = 4
		AND A.[AccountTypeId] = @BSAccountTypeId
		AND E.[CenterId] = @BusinessUnitId
		AND E.EntryTypeId IN (@EntryTypeId, @OpeningBalanceEntryTypeId) -- . Works for IIT
		GROUP BY E.[AccountId], E.[RelationId], E.[ResourceId]
		HAVING SUM(E.[Direction] * E.[Value]) <> 0
	), -- select * from TargetResources
	ActiveRelations AS (
		SELECT [AccountId], [RelationId], SUM([NetQuantity]) AS [TotalQuantity], SUM([NetValue]) AS TotalValue
		FROM TargetResources
		GROUP BY [AccountId], [RelationId]
	),
	ExpenseDistribution AS (
		SELECT 
			AR.AccountId AS [AccountId0], @BusinessUnitId AS [CenterId0], U.[RelationId] AS [RelationId0],
			T.[ResourceId] AS [ResourceId0], 0 AS [Quantity0], R.[UnitId] AS [UnitId0], 
			U.[AccountId] AS [AccountId1], U.[CenterId] AS [CenterId1],  U.[RelationId] AS [RelationId1],
			U.[ResourceId] AS [ResourceId1], U.[Quantity] * T.[NetValue] / AR.[TotalValue] AS [Quantity1], U.[UnitId] AS [UnitId1],
			NULL AS [NotedRelationId1], U.[CurrencyId] AS [CurrencyId1],
			U.[MonetaryValue] * T.[NetValue] / AR.[TotalValue] AS [MonetaryValue1],
			U.[Value] * T.[NetValue] / AR.[TotalValue] AS [Value1]
		--	U.[Id], 
		--	IIF(U.[RelationId] = -1, NULL, U.[RelationId]) AS [RelationId0],
		--	IIF(U.[RelationId] = -1, NULL, U.[RelationId]) AS [RelationId1]
		FROM UnCapitalizedExpenses U
		JOIN ActiveRelations AR ON U.[RelationId] = AR.[RelationId]
		JOIN TargetResources T ON AR.[AccountId] = T.[AccountId] AND U.[RelationId] = T.[RelationId]
		JOIN dbo.Resources R ON R.[Id] = T.[ResourceId]
	) -- select * from ExpenseDistribution
	INSERT INTO @WideLines([Index], [DefinitionId],
			[DocumentIndex], [AccountId0], [CenterId0], [RelationId0], [ResourceId0],[Quantity0],[UnitId0],
			[AccountId1], [CenterId1], [RelationId1], [ResourceId1], [Quantity1], [UnitId1], [NotedRelationId1], [CurrencyId1],
			[MonetaryValue1], [Value1])
	SELECT	ROW_NUMBER() OVER(ORDER BY ED.[RelationId1], A.[Code], [ResourceId0]) - 1, @LineDefinitionId,
			@DocumentIndex,[AccountId0], [CenterId0], [RelationId0], [ResourceId0], [Quantity0], [UnitId0],
			[AccountId1], [CenterId1], [RelationId1], [ResourceId1], [Quantity1], [UnitId1], [NotedRelationId1], [CurrencyId1],
			[MonetaryValue1], [Value1]
	FROM ExpenseDistribution ED
	JOIN dbo.Accounts A ON ED.[AccountId1] = A.[Id]
	WHERE [MonetaryValue1] > 0.005 OR [Value1] > 0.005;

>>>>>>> 93cc91f6
	SELECT * FROM @WideLines;<|MERGE_RESOLUTION|>--- conflicted
+++ resolved
@@ -1,15 +1,6 @@
 ﻿CREATE PROCEDURE [wiz].[ExpensesByNature__Capitalize]
 /* 4: Import, 6: Manufacturing, 74: Adama, 75: AA
 	[wiz].[ExpensesByNature__Capitalize] @BusinessUnitId = 4,
-<<<<<<< HEAD
-	@CenterType = N'CurrentInventoriesInTransitExpendituresControl', @ToDate = N'2020-08-06'
-
-	[wiz].[ExpensesByNature__Capitalize] @BusinessUnitId = 4,
-	@CenterType = N'WorkInProgressExpendituresControl', @ToDate =  @ToDate = N'2021-02-07'
-
-	[wiz].[ExpensesByNature__Capitalize] @BusinessUnitId = 74,
-	@CenterType = N'InvestmentPropertyUnderConstructionOrDevelopmentExpendituresControl', @ToDate = N'2020-08-06'
-=======
 	@BSAccountTypeConcept = N'CurrentInventoriesInTransit', @ToDate = N'2020-08-06'
 
 	[wiz].[ExpensesByNature__Capitalize] @BusinessUnitId = 4,
@@ -17,18 +8,12 @@
 
 	[wiz].[ExpensesByNature__Capitalize] @BusinessUnitId = 74,
 	@BSAccountTypeConcept = N'InvestmentPropertyUnderConstructionOrDevelopment', @ToDate = N'2020-08-06'
->>>>>>> 93cc91f6
 */
 
 	@DocumentIndex	INT = 0,
 	@BusinessUnitId INT,
-<<<<<<< HEAD
-	@CenterType		NVARCHAR (255),
-=======
 	@BSAccountTypeConcept NVARCHAR (255), --ConstructionInProgress, InvestmentPropertyUnderConstructionOrDevelopment,WorkInProgress,CurrentInventoriesInTransit
->>>>>>> 93cc91f6
 	@ToDate			DATE
-WITH RECOMPILE
 AS
 	DECLARE @BusinessUnitNode HIERARCHYID = (SELECT [Node] FROM dbo.[Centers] WHERE [Id] = @BusinessUnitId);
 
@@ -48,25 +33,9 @@
 				(SELECT [Id] FROM dbo.EntryTypes WHERE [Concept] = N'AdditionsFromPurchasesInventoriesExtension')
 		END;
 
-<<<<<<< HEAD
-	DECLARE @EntryTypeId INT = 
-		CASE
-			WHEN @CenterType = N'ConstructionInProgressExpendituresControl' THEN
-				(SELECT [Id] FROM dbo.EntryTypes WHERE [Concept] = N'???')
-			WHEN @CenterType = N'InvestmentPropertyUnderConstructionOrDevelopmentExpendituresControl' THEN
-				(SELECT [Id] FROM dbo.EntryTypes WHERE [Concept] = N'???')
-			WHEN @CenterType = N'WorkInProgressExpendituresControl' THEN
-				(SELECT [Id] FROM dbo.EntryTypes WHERE [Concept] = N'???')
-			WHEN @CenterType = N'CurrentInventoriesInTransitExpendituresControl' THEN
-				(SELECT [Id] FROM dbo.EntryTypes WHERE [Concept] = N'AdditionsFromPurchasesInventoriesExtension')
-		END;
-	DECLARE @OpeningBalanceEntryTypeId INT = 
-			(SELECT [Id] FROM dbo.EntryTypes WHERE [Concept] = 'OpeningBalancesInventoriesExtension');
-=======
 	DECLARE @OpeningBalanceEntryTypeId INT = 
 		(SELECT [Id] FROM dbo.EntryTypes WHERE [Concept] = 'OpeningBalancesInventoriesExtension');
 
->>>>>>> 93cc91f6
 	DECLARE @LineDefinitionId INT =
 		CASE
 			WHEN @BSAccountTypeConcept = N'ConstructionInProgress' THEN
@@ -90,17 +59,10 @@
 		)
 	),
 	UnCapitalizedExpenses AS (
-<<<<<<< HEAD
-		SELECT MIN(E.[Id]) AS [Id], E.[AccountId], E.[CenterId], ISNULL(E.[CustodyId], -1) AS [CustodyId], 
-			E.[ResourceId], E.[UnitId], SUM(E.[Direction] * E.[Quantity]) AS [Quantity],
-			E.[CurrencyId], SUM(E.[Direction] * E.[MonetaryValue]) AS [MonetaryValue],
-			SUM(E.[Direction] * E.[Value])  AS [Value]
-=======
 		SELECT MIN(E.[Id]) AS [Id], E.[AccountId], E.[CenterId], ISNULL(E.[RelationId], -1) AS RelationId,
 				E.[ResourceId], E.[UnitId], SUM(E.[Direction] * E.[Quantity]) AS [Quantity],
 				E.[CurrencyId], SUM(E.[Direction] * E.[MonetaryValue]) AS [MonetaryValue],
 				SUM(E.[Direction] * E.[Value])  AS [Value]
->>>>>>> 93cc91f6
 		FROM dbo.Entries E
 		JOIN dbo.Lines L ON L.[Id] = E.[LineId]
 		JOIN dbo.Centers C ON E.[CenterId] = C.[Id]
@@ -109,68 +71,6 @@
 		AND C.CenterType = @CenterType
 		AND C.[Node].IsDescendantOf(@BusinessUnitNode) = 1
 		AND L.PostingDate <= @ToDate
-<<<<<<< HEAD
-		GROUP BY E.[AccountId],  E.[CenterId], E.[CustodyId], E.[ResourceId], E.[UnitId], E.[CurrencyId]
-		HAVING SUM(E.[Direction] * E.[Value]) <> 0
-	),	--select * from UnCapitalizedExpenses
-	TargetResources AS (
-		-- all resources shipped back and future on the capitalized expenses shipments
-		SELECT E.[AccountId], E.[CenterId], ISNULL(E.[CustodyId], -1) AS CustodyId, E.[ResourceId],
-			SUM(E.[Direction] * E.[BaseQuantity]) AS NetQuantity,
-			SUM(E.[Direction] * E.[Value]) AS NetValue
-		FROM map.DetailsEntries() E
-		JOIN dbo.Accounts A ON E.[AccountId] = A.[Id]
-		JOIN dbo.Lines L ON L.[Id] = E.[LineId]
-		JOIN UnCapitalizedExpenses C ON
-			E.[CenterId] = C.[CenterId]
-			AND  ISNULL(E.[CustodyId], -1) = C.[CustodyId]
-		WHERE L.[State] = 4
-		AND A.[AccountTypeId] = @BSAccountTypeId
-		AND E.EntryTypeId IN (@EntryTypeId, @OpeningBalanceEntryTypeId) -- . Works for IIT
-		GROUP BY E.[AccountId], E.[CenterId], E.[CustodyId], E.[ResourceId]
-		HAVING SUM(E.[Direction] * E.[Value]) <> 0
-	), --select * from TargetResources;
-	ActiveCustodies AS (
-		SELECT  [AccountId], [CenterId], [CustodyId], SUM([NetQuantity]) AS [TotalQuantity],
-				SUM([NetValue]) AS [TotalValue]
-		FROM TargetResources
-		GROUP BY [AccountId], [CenterId], [CustodyId]
-	),
-	ExpenseDistribution AS (
-		SELECT U.[Id], U.[AccountId] AS [AccountId1], U.[ResourceId] AS [ResourceId1],
-				NULL AS [ParticipantId1], U.[UnitId] AS [UnitId1],
-				U.[Quantity] * T.[NetValue] / C.[TotalValue] AS [Quantity1],
-				U.[CurrencyId] AS [Currencyid1],
-				U.[MonetaryValue] * T.[NetValue] / C.[TotalValue] AS [MonetaryValue1],
-				U.[Value] * T.[NetValue] / C.[TotalValue] AS [Value1],
-				T.[ResourceId] AS [ResourceId0], 0 AS [Quantity0],
-				R.[UnitId] AS [UnitId0], C.[AccountId] AS [AccountId0],
-				U.[CenterId] AS [CenterId0], U.[CenterId] AS [CenterId1],
-				IIF(U.[CustodyId] = -1, NULL, U.CustodyId) AS [CustodyId0],
-				IIF(U.[CustodyId] = -1, NULL, U.[CustodyId]) AS [CustodyId1]
-		FROM UnCapitalizedExpenses U
-		JOIN ActiveCustodies C ON U.[CenterId] = C.[CenterId] AND U.[CustodyId] = C.[CustodyId]
-		JOIN TargetResources T
-			ON C.[AccountId] = T.[AccountId]
-			AND U.[CenterId] = T.[CenterId]
-			AND U.[CustodyId] = T.[CustodyId]
-		JOIN dbo.Resources R ON R.[Id] = T.[ResourceId]
-	) -- select * from ExpenseDistribution
-
-	INSERT INTO @WideLines([Index], [DefinitionId],
-			[DocumentIndex],[AccountId0], [CenterId0], [CustodyId0], [ResourceId0],[Quantity0],[UnitId0],
-			[AccountId1], [CenterId1], [CustodyId1], [ResourceId1], [ParticipantId1], [CurrencyId1],
-			[MonetaryValue1], [Value1])
-	SELECT	ROW_NUMBER() OVER(ORDER BY ED.[CustodyId1] , A.[Code], [ResourceId0]) - 1, @LineDefinitionId,
-			@DocumentIndex,[AccountId0], [CenterId0], [CustodyId0], [ResourceId0], [Quantity0],[UnitId0],
-			[AccountId1], [CenterId1], [CustodyId1], [ResourceId1], [ParticipantId1], [CurrencyId1],
-			[MonetaryValue1], [Value1]
-	FROM ExpenseDistribution ED
-	JOIN dbo.Accounts A ON ED.[AccountId1] = A.[Id]
---	WHERE ROUND([MonetaryValue1], 2) > 0 OR ROUND([Value1], 2) > 0
-	WHERE [MonetaryValue1] > 0.005 OR [Value1] > 0.005
-	
-=======
 		GROUP BY E.[AccountId],  E.[CenterId], E.[RelationId], E.[ResourceId], E.[UnitId], E.[CurrencyId]
 		HAVING SUM(E.[Direction] * E.[Value]) <> 0
 	),--select * from UnCapitalizedExpenses
@@ -222,5 +122,4 @@
 	JOIN dbo.Accounts A ON ED.[AccountId1] = A.[Id]
 	WHERE [MonetaryValue1] > 0.005 OR [Value1] > 0.005;
 
->>>>>>> 93cc91f6
 	SELECT * FROM @WideLines;