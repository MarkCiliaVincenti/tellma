--- conflicted
+++ resolved
@@ -11,6 +11,7 @@
 	@UnreconciledExternalEntriesBalance	DECIMAL (19,4) OUTPUT,
 	@UnreconciledEntriesCount			INT OUTPUT,
 	@UnreconciledExternalEntriesCount	INT OUTPUT
+WITH RECOMPILE
 AS
 	SELECT @EntriesBalance = SUM(E.[Direction] * E.[MonetaryValue])
 	FROM dbo.Entries E
@@ -28,11 +29,7 @@
 		JOIN dbo.ExternalEntries EE ON REE.ExternalEntryId = EE.Id
 		WHERE EE.PostingDate <=  @AsOfDate	
 		AND EE.[AccountId] = @AccountId
-<<<<<<< HEAD
-		AND EE.[CustodyId] = @CustodyId
-=======
-		AND EE.[RelationId] = @RelationId
->>>>>>> 93cc91f6
+		AND EE.[RelationId] = @RelationId
 	),
 	WhollyReversedEntriesAsOfDate AS (
 		SELECT DISTINCT RE.[ReconciliationId]
@@ -40,14 +37,9 @@
 		JOIN dbo.Entries E ON RE.EntryId = E.[Id]
 		JOIN dbo.Lines L ON E.[LineId] = L.[Id]
 		WHERE L.PostingDate <= @AsOfDate
-<<<<<<< HEAD
-		AND	E.[AccountId] = @AccountId
-		AND E.[CustodyId] = @CustodyId
-=======
-		AND L.[State] = 4
-		AND	E.[AccountId] = @AccountId
-		AND E.[RelationId] = @RelationId
->>>>>>> 93cc91f6
+		AND L.[State] = 4
+		AND	E.[AccountId] = @AccountId
+		AND E.[RelationId] = @RelationId
 		AND RE.ReconciliationId NOT IN (SELECT ReconciliationId FROM dbo.ReconciliationExternalEntries)
 		EXCEPT
 		SELECT DISTINCT RE.[ReconciliationId]
@@ -55,14 +47,9 @@
 		JOIN dbo.Entries E ON RE.EntryId = E.[Id]
 		JOIN dbo.Lines L ON E.[LineId] = L.[Id]
 		WHERE L.PostingDate > @AsOfDate
-<<<<<<< HEAD
-		AND	E.[AccountId] = @AccountId
-		AND E.[CustodyId] = @CustodyId
-=======
-		AND L.[State] = 4
-		AND	E.[AccountId] = @AccountId
-		AND E.[RelationId] = @RelationId
->>>>>>> 93cc91f6
+		AND L.[State] = 4
+		AND	E.[AccountId] = @AccountId
+		AND E.[RelationId] = @RelationId
 	)
 	SELECT
 		@UnreconciledEntriesCount = COUNT(*),
@@ -88,16 +75,10 @@
 		JOIN dbo.ReconciliationEntries RE ON RE.ReconciliationId = R.Id
 		JOIN dbo.Entries E ON RE.EntryId = E.Id
 		JOIN dbo.Lines L ON L.[Id] = E.[LineId]
-<<<<<<< HEAD
-		WHERE L.PostingDate <=  @AsOfDate	
+		WHERE L.PostingDate <=  @AsOfDate
+		AND L.[State] = 4
 		AND E.[AccountId] = @AccountId
-		AND E.[CustodyId] = @CustodyId
-=======
-		WHERE L.PostingDate <=  @AsOfDate
-		AND L.[State] = 4
-		AND E.[AccountId] = @AccountId
-		AND E.[RelationId] = @RelationId
->>>>>>> 93cc91f6
+		AND E.[RelationId] = @RelationId
 	),
 	WhollyReversedExternalEntriesAsOfDate AS (
 		SELECT DISTINCT REE.[ReconciliationId]
@@ -105,11 +86,7 @@
 		JOIN dbo.ExternalEntries EE ON REE.ExternalEntryId = EE.[Id]
 		WHERE EE.PostingDate <= @AsOfDate
 		AND	EE.[AccountId] = @AccountId
-<<<<<<< HEAD
-		AND EE.[CustodyId] = @CustodyId
-=======
-		AND EE.[RelationId] = @RelationId
->>>>>>> 93cc91f6
+		AND EE.[RelationId] = @RelationId
 		AND REE.ReconciliationId NOT IN (SELECT ReconciliationId FROM dbo.ReconciliationEntries)
 		EXCEPT
 		SELECT DISTINCT REE.[ReconciliationId]
@@ -117,21 +94,13 @@
 		JOIN dbo.ExternalEntries EE ON REE.ExternalEntryId = EE.[Id]
 		WHERE EE.PostingDate > @AsOfDate
 		AND	EE.[AccountId] = @AccountId
-<<<<<<< HEAD
-		AND EE.[CustodyId] = @CustodyId
-=======
-		AND EE.[RelationId] = @RelationId
->>>>>>> 93cc91f6
+		AND EE.[RelationId] = @RelationId
 	)
 	SELECT
 		@UnreconciledExternalEntriesCount = COUNT(*),
 		@UnreconciledExternalEntriesBalance = SUM(EE.[Direction] * EE.[MonetaryValue])
 	FROM dbo.ExternalEntries EE
-<<<<<<< HEAD
-	WHERE EE.[CustodyId] = @CustodyId
-=======
 	WHERE EE.[RelationId] = @RelationId
->>>>>>> 93cc91f6
 	AND EE.[AccountId] = @AccountId
 	AND	EE.[PostingDate] <= @AsOfDate
 	AND EE.[Id] NOT IN (SELECT [ExternalEntryId] FROM ReconciledExternalEntriesAsOfDate)
@@ -148,11 +117,7 @@
 		JOIN dbo.ExternalEntries EE ON REE.ExternalEntryId = EE.Id
 		WHERE EE.PostingDate <=  @AsOfDate	
 		AND EE.[AccountId] = @AccountId
-<<<<<<< HEAD
-		AND EE.[CustodyId] = @CustodyId
-=======
-		AND EE.[RelationId] = @RelationId
->>>>>>> 93cc91f6
+		AND EE.[RelationId] = @RelationId
 	),
 	WhollyReversedEntriesAsOfDate AS (
 		SELECT DISTINCT RE.[ReconciliationId]
@@ -160,14 +125,9 @@
 		JOIN dbo.Entries E ON RE.EntryId = E.[Id]
 		JOIN dbo.Lines L ON E.[LineId] = L.[Id]
 		WHERE L.PostingDate <= @AsOfDate
-<<<<<<< HEAD
-		AND	E.[AccountId] = @AccountId
-		AND E.[CustodyId] = @CustodyId
-=======
-		AND L.[State] = 4
-		AND	E.[AccountId] = @AccountId
-		AND E.[RelationId] = @RelationId
->>>>>>> 93cc91f6
+		AND L.[State] = 4
+		AND	E.[AccountId] = @AccountId
+		AND E.[RelationId] = @RelationId
 		AND RE.ReconciliationId NOT IN (SELECT ReconciliationId FROM dbo.ReconciliationExternalEntries)
 		EXCEPT
 		SELECT DISTINCT RE.[ReconciliationId]
@@ -175,14 +135,9 @@
 		JOIN dbo.Entries E ON RE.EntryId = E.[Id]
 		JOIN dbo.Lines L ON E.[LineId] = L.[Id]
 		WHERE L.PostingDate > @AsOfDate
-<<<<<<< HEAD
-		AND	E.[AccountId] = @AccountId
-		AND E.[CustodyId] = @CustodyId
-=======
-		AND L.[State] = 4
-		AND	E.[AccountId] = @AccountId
-		AND E.[RelationId] = @RelationId
->>>>>>> 93cc91f6
+		AND L.[State] = 4
+		AND	E.[AccountId] = @AccountId
+		AND E.[RelationId] = @RelationId
 	)
 	SELECT E.[Id], L.[PostingDate], E.[Direction], E.[MonetaryValue],
 		IIF([Direction] = 1, E.[NotedAgentName], E.[InternalReference]) AS ExternalReference,
@@ -213,14 +168,9 @@
 		JOIN dbo.Entries E ON RE.EntryId = E.Id
 		JOIN dbo.Lines L ON L.[Id] = E.[LineId]
 		WHERE L.PostingDate <=  @AsOfDate
-<<<<<<< HEAD
+		AND L.[State] = 4
 		AND E.[AccountId] = @AccountId
-		AND E.[CustodyId] = @CustodyId
-=======
-		AND L.[State] = 4
-		AND E.[AccountId] = @AccountId
-		AND E.[RelationId] = @RelationId
->>>>>>> 93cc91f6
+		AND E.[RelationId] = @RelationId
 	),
 	WhollyReversedExternalEntriesAsOfDate AS (
 		SELECT DISTINCT REE.[ReconciliationId]
@@ -228,11 +178,7 @@
 		JOIN dbo.ExternalEntries EE ON REE.ExternalEntryId = EE.[Id]
 		WHERE EE.PostingDate <= @AsOfDate
 		AND	EE.[AccountId] = @AccountId
-<<<<<<< HEAD
-		AND EE.[CustodyId] = @CustodyId
-=======
-		AND EE.[RelationId] = @RelationId
->>>>>>> 93cc91f6
+		AND EE.[RelationId] = @RelationId
 		AND REE.ReconciliationId NOT IN (SELECT ReconciliationId FROM dbo.ReconciliationEntries)
 		EXCEPT
 		SELECT DISTINCT REE.[ReconciliationId]
@@ -240,22 +186,14 @@
 		JOIN dbo.ExternalEntries EE ON REE.ExternalEntryId = EE.[Id]
 		WHERE EE.PostingDate > @AsOfDate
 		AND	EE.[AccountId] = @AccountId
-<<<<<<< HEAD
-		AND EE.[CustodyId] = @CustodyId
-=======
-		AND EE.[RelationId] = @RelationId
->>>>>>> 93cc91f6
+		AND EE.[RelationId] = @RelationId
 	)
 	SELECT EE.[Id], EE.[PostingDate], EE.[Direction], EE.[MonetaryValue],
 		EE.[ExternalReference],
 		EE.[CreatedById], EE.[CreatedAt], EE.[ModifiedById], EE.[ModifiedAt],
 		CAST(IIF(EE.[Id] IN (SELECT [ExternalEntryId] FROM dbo.ReconciliationExternalEntries), 1, 0) AS BIT) AS IsReconciledLater
 	FROM dbo.ExternalEntries EE
-<<<<<<< HEAD
-	WHERE EE.[CustodyId] = @CustodyId
-=======
 	WHERE EE.[RelationId] = @RelationId
->>>>>>> 93cc91f6
 	AND EE.[AccountId] = @AccountId
 	AND EE.[AccountId] = @AccountId
 	AND	EE.[PostingDate] <= @AsOfDate
