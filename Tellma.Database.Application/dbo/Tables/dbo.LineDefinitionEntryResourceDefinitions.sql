﻿CREATE TABLE [dbo].[LineDefinitionEntryResourceDefinitions]
(
	[Id]					INT CONSTRAINT [PK_LineDefinitionEntryResourceDefinitions] PRIMARY KEY IDENTITY,
	[LineDefinitionEntryId]	INT NOT NULL CONSTRAINT [FK_LineDefinitionEntryResourceDefinitions__LineDefinitionEntryId] REFERENCES dbo.[LineDefinitionEntries]([Id]) ON DELETE CASCADE,
	[ResourceDefinitionId]	INT NOT NULL CONSTRAINT [FK_LineDefinitionEntryResourceDefinitions__ResourceDefinitionId] REFERENCES dbo.[ResourceDefinitions]([Id]),
	-- Audit details
<<<<<<< HEAD
	[SavedById]				INT					NOT NULL DEFAULT CONVERT(INT, SESSION_CONTEXT(N'UserId')) CONSTRAINT [FK_LineDefinitionEntryResourceDefinitions__SavedById] REFERENCES [dbo].[Users] ([Id]),
=======
	[SavedById]				INT					NOT NULL CONSTRAINT [FK_LineDefinitionEntryResourceDefinitions__SavedById] REFERENCES [dbo].[Users] ([Id]),
>>>>>>> 4b89e2dd
	[ValidFrom]				DATETIME2			GENERATED ALWAYS AS ROW START NOT NULL,
	[ValidTo]				DATETIME2			GENERATED ALWAYS AS ROW END HIDDEN NOT NULL,
	PERIOD FOR SYSTEM_TIME ([ValidFrom], [ValidTo])
)
WITH (SYSTEM_VERSIONING = ON (HISTORY_TABLE = dbo.[LineDefinitionEntryResourceDefinitionsHistory]));<|MERGE_RESOLUTION|>--- conflicted
+++ resolved
@@ -4,11 +4,7 @@
 	[LineDefinitionEntryId]	INT NOT NULL CONSTRAINT [FK_LineDefinitionEntryResourceDefinitions__LineDefinitionEntryId] REFERENCES dbo.[LineDefinitionEntries]([Id]) ON DELETE CASCADE,
 	[ResourceDefinitionId]	INT NOT NULL CONSTRAINT [FK_LineDefinitionEntryResourceDefinitions__ResourceDefinitionId] REFERENCES dbo.[ResourceDefinitions]([Id]),
 	-- Audit details
-<<<<<<< HEAD
-	[SavedById]				INT					NOT NULL DEFAULT CONVERT(INT, SESSION_CONTEXT(N'UserId')) CONSTRAINT [FK_LineDefinitionEntryResourceDefinitions__SavedById] REFERENCES [dbo].[Users] ([Id]),
-=======
 	[SavedById]				INT					NOT NULL CONSTRAINT [FK_LineDefinitionEntryResourceDefinitions__SavedById] REFERENCES [dbo].[Users] ([Id]),
->>>>>>> 4b89e2dd
 	[ValidFrom]				DATETIME2			GENERATED ALWAYS AS ROW START NOT NULL,
 	[ValidTo]				DATETIME2			GENERATED ALWAYS AS ROW END HIDDEN NOT NULL,
 	PERIOD FOR SYSTEM_TIME ([ValidFrom], [ValidTo])
