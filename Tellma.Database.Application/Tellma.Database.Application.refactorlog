--- conflicted
+++ resolved
@@ -745,34 +745,32 @@
     <Property Name="ParentElementType" Value="SqlSchema" />
     <Property Name="NewName" Value="[InboxCounts__Load]" />
   </Operation>
-<<<<<<< HEAD
-  <Operation Name="Rename Refactor" Key="843998e1-18b1-4de2-b28e-52d0220cdb61" ChangeDateTime="04/08/2020 15:40:31">
-    <Property Name="ElementName" Value="[dbo].[AccountTypes].[NotedAgentDefinition]" />
-    <Property Name="ElementType" Value="SqlSimpleColumn" />
-    <Property Name="ParentElementName" Value="[dbo].[AccountTypes]" />
-    <Property Name="ParentElementType" Value="SqlTable" />
-    <Property Name="NewName" Value="[NotedAgentDefinitionId]" />
-  </Operation>
-  <Operation Name="Rename Refactor" Key="b424f460-1c81-4225-8292-978fa9764969" ChangeDateTime="04/08/2020 15:41:35">
-    <Property Name="ElementName" Value="[dbo].[AccountTypes].[ResourceDefinition]" />
-    <Property Name="ElementType" Value="SqlSimpleColumn" />
-    <Property Name="ParentElementName" Value="[dbo].[AccountTypes]" />
-    <Property Name="ParentElementType" Value="SqlTable" />
-    <Property Name="NewName" Value="[ResourceDefinitionId]" />
-  </Operation>
-  <Operation Name="Rename Refactor" Key="cd946310-832f-4be2-bd9f-289e09c6dbeb" ChangeDateTime="04/09/2020 08:34:56">
-    <Property Name="ElementName" Value="[dbo].[ResourceDefinitions].[ExpenseCenterVisibility]" />
-    <Property Name="ElementType" Value="SqlSimpleColumn" />
-    <Property Name="ParentElementName" Value="[dbo].[ResourceDefinitions]" />
-    <Property Name="ParentElementType" Value="SqlTable" />
-    <Property Name="NewName" Value="[CenterVisibility]" />
-=======
   <Operation Name="Rename Refactor" Key="ece5c4e1-a558-428a-bdd1-1008152e6973" ChangeDateTime="04/08/2020 15:35:21">
     <Property Name="ElementName" Value="[dbo].[LegacyClassifications]" />
     <Property Name="ElementType" Value="SqlTable" />
     <Property Name="ParentElementName" Value="[dbo]" />
     <Property Name="ParentElementType" Value="SqlSchema" />
     <Property Name="NewName" Value="[CustomClassifications]" />
->>>>>>> a77d3017
+  </Operation>
+  <Operation Name="Rename Refactor" Key="843998e1-18b1-4de2-b28e-52d0220cdb61" ChangeDateTime="04/08/2020 15:40:31">
+    <Property Name="ElementName" Value="[dbo].[AccountTypes].[NotedAgentDefinition]" />
+    <Property Name="ElementType" Value="SqlSimpleColumn" />
+    <Property Name="ParentElementName" Value="[dbo].[AccountTypes]" />
+    <Property Name="ParentElementType" Value="SqlTable" />
+    <Property Name="NewName" Value="[NotedAgentDefinitionId]" />
+  </Operation>
+  <Operation Name="Rename Refactor" Key="b424f460-1c81-4225-8292-978fa9764969" ChangeDateTime="04/08/2020 15:41:35">
+    <Property Name="ElementName" Value="[dbo].[AccountTypes].[ResourceDefinition]" />
+    <Property Name="ElementType" Value="SqlSimpleColumn" />
+    <Property Name="ParentElementName" Value="[dbo].[AccountTypes]" />
+    <Property Name="ParentElementType" Value="SqlTable" />
+    <Property Name="NewName" Value="[ResourceDefinitionId]" />
+  </Operation>
+  <Operation Name="Rename Refactor" Key="cd946310-832f-4be2-bd9f-289e09c6dbeb" ChangeDateTime="04/09/2020 08:34:56">
+    <Property Name="ElementName" Value="[dbo].[ResourceDefinitions].[ExpenseCenterVisibility]" />
+    <Property Name="ElementType" Value="SqlSimpleColumn" />
+    <Property Name="ParentElementName" Value="[dbo].[ResourceDefinitions]" />
+    <Property Name="ParentElementType" Value="SqlTable" />
+    <Property Name="NewName" Value="[CenterVisibility]" />
   </Operation>
 </Operations>