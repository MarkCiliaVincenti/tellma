--- conflicted
+++ resolved
@@ -661,7 +661,69 @@
     <Property Name="ParentElementType" Value="SqlTable" />
     <Property Name="NewName" Value="[UserVisibility]" />
   </Operation>
-<<<<<<< HEAD
+  <Operation Name="Rename Refactor" Key="2677749f-7225-4f31-a541-a0d2b0261170" ChangeDateTime="04/05/2020 04:20:00">
+    <Property Name="ElementName" Value="[dbo].[AccountTypes].[IsReal]" />
+    <Property Name="ElementType" Value="SqlSimpleColumn" />
+    <Property Name="ParentElementName" Value="[dbo].[AccountTypes]" />
+    <Property Name="ParentElementType" Value="SqlTable" />
+    <Property Name="NewName" Value="[ResourceAssignment]" />
+  </Operation>
+  <Operation Name="Rename Refactor" Key="6535510b-c976-40b4-8923-24b054dc5ceb" ChangeDateTime="04/05/2020 04:35:56">
+    <Property Name="ElementName" Value="[dbo].[Resources].[ExpenseCenterId]" />
+    <Property Name="ElementType" Value="SqlSimpleColumn" />
+    <Property Name="ParentElementName" Value="[dbo].[Resources]" />
+    <Property Name="ParentElementType" Value="SqlTable" />
+    <Property Name="NewName" Value="[CenterId]" />
+  </Operation>
+  <Operation Name="Rename Refactor" Key="ecb5bee4-8a0f-4d88-b30d-f21778911352" ChangeDateTime="04/05/2020 05:34:01">
+    <Property Name="ElementName" Value="[dbo].[Resources].[AccountTypeId]" />
+    <Property Name="ElementType" Value="SqlSimpleColumn" />
+    <Property Name="ParentElementName" Value="[dbo].[Resources]" />
+    <Property Name="ParentElementType" Value="SqlTable" />
+    <Property Name="NewName" Value="[AssetTypeId]" />
+  </Operation>
+  <Operation Name="Rename Refactor" Key="ca99a471-acd2-4d20-8f40-adc8d0e2cadc" ChangeDateTime="04/05/2020 07:03:08">
+    <Property Name="ElementName" Value="[dbo].[IfrsConcepts].[Id]" />
+    <Property Name="ElementType" Value="SqlSimpleColumn" />
+    <Property Name="ParentElementName" Value="[dbo].[IfrsConcepts]" />
+    <Property Name="ParentElementType" Value="SqlTable" />
+    <Property Name="NewName" Value="[Code]" />
+  </Operation>
+  <Operation Name="Rename Refactor" Key="463714cd-1d96-4cdd-bfb5-7706ae710dd3" ChangeDateTime="04/05/2020 07:05:23">
+    <Property Name="ElementName" Value="[dbo].[IfrsEntryClassifications].[Id]" />
+    <Property Name="ElementType" Value="SqlSimpleColumn" />
+    <Property Name="ParentElementName" Value="[dbo].[IfrsEntryClassifications]" />
+    <Property Name="ParentElementType" Value="SqlTable" />
+    <Property Name="NewName" Value="[Code]" />
+  </Operation>
+  <Operation Name="Rename Refactor" Key="5e19d6c1-112f-4378-93ad-0df53850fef0" ChangeDateTime="04/05/2020 07:05:52">
+    <Property Name="ElementName" Value="[dbo].[IfrsAccountClassifications].[Id]" />
+    <Property Name="ElementType" Value="SqlSimpleColumn" />
+    <Property Name="ParentElementName" Value="[dbo].[IfrsAccountClassifications]" />
+    <Property Name="ParentElementType" Value="SqlTable" />
+    <Property Name="NewName" Value="[Code]" />
+  </Operation>
+  <Operation Name="Rename Refactor" Key="cb2b773c-5858-47f8-ae8b-e4883a3182ba" ChangeDateTime="04/05/2020 09:29:49">
+    <Property Name="ElementName" Value="[dbo].[AccountTypes].[IsPersonal]" />
+    <Property Name="ElementType" Value="SqlSimpleColumn" />
+    <Property Name="ParentElementName" Value="[dbo].[AccountTypes]" />
+    <Property Name="ParentElementType" Value="SqlTable" />
+    <Property Name="NewName" Value="[AgentAssignment]" />
+  </Operation>
+  <Operation Name="Rename Refactor" Key="4ba51988-4c1d-44af-be82-2598db094daa" ChangeDateTime="04/05/2020 14:06:43">
+    <Property Name="ElementName" Value="[dbo].[Accounts].[HasResource]" />
+    <Property Name="ElementType" Value="SqlSimpleColumn" />
+    <Property Name="ParentElementName" Value="[dbo].[Accounts]" />
+    <Property Name="ParentElementType" Value="SqlTable" />
+    <Property Name="NewName" Value="[IsSmart]" />
+  </Operation>
+  <Operation Name="Rename Refactor" Key="71fa05c3-ee92-4baa-a2eb-1934b73006d6" ChangeDateTime="04/05/2020 14:22:40">
+    <Property Name="ElementName" Value="[dbo].[Accounts].[LegacyClassificationId]" />
+    <Property Name="ElementType" Value="SqlSimpleColumn" />
+    <Property Name="ParentElementName" Value="[dbo].[Accounts]" />
+    <Property Name="ParentElementType" Value="SqlTable" />
+    <Property Name="NewName" Value="[CustomClassificationId]" />
+  </Operation>
   <Operation Name="Rename Refactor" Key="a4e59488-bece-47bc-b3e2-00a814d1f55c" ChangeDateTime="04/06/2020 05:29:13">
     <Property Name="ElementName" Value="[dbo].[Users].[LastAssignmentsCheck]" />
     <Property Name="ElementType" Value="SqlSimpleColumn" />
@@ -682,69 +744,5 @@
     <Property Name="ParentElementName" Value="[dal]" />
     <Property Name="ParentElementType" Value="SqlSchema" />
     <Property Name="NewName" Value="[InboxCounts__Load]" />
-=======
-  <Operation Name="Rename Refactor" Key="2677749f-7225-4f31-a541-a0d2b0261170" ChangeDateTime="04/05/2020 04:20:00">
-    <Property Name="ElementName" Value="[dbo].[AccountTypes].[IsReal]" />
-    <Property Name="ElementType" Value="SqlSimpleColumn" />
-    <Property Name="ParentElementName" Value="[dbo].[AccountTypes]" />
-    <Property Name="ParentElementType" Value="SqlTable" />
-    <Property Name="NewName" Value="[ResourceAssignment]" />
-  </Operation>
-  <Operation Name="Rename Refactor" Key="6535510b-c976-40b4-8923-24b054dc5ceb" ChangeDateTime="04/05/2020 04:35:56">
-    <Property Name="ElementName" Value="[dbo].[Resources].[ExpenseCenterId]" />
-    <Property Name="ElementType" Value="SqlSimpleColumn" />
-    <Property Name="ParentElementName" Value="[dbo].[Resources]" />
-    <Property Name="ParentElementType" Value="SqlTable" />
-    <Property Name="NewName" Value="[CenterId]" />
-  </Operation>
-  <Operation Name="Rename Refactor" Key="ecb5bee4-8a0f-4d88-b30d-f21778911352" ChangeDateTime="04/05/2020 05:34:01">
-    <Property Name="ElementName" Value="[dbo].[Resources].[AccountTypeId]" />
-    <Property Name="ElementType" Value="SqlSimpleColumn" />
-    <Property Name="ParentElementName" Value="[dbo].[Resources]" />
-    <Property Name="ParentElementType" Value="SqlTable" />
-    <Property Name="NewName" Value="[AssetTypeId]" />
-  </Operation>
-  <Operation Name="Rename Refactor" Key="ca99a471-acd2-4d20-8f40-adc8d0e2cadc" ChangeDateTime="04/05/2020 07:03:08">
-    <Property Name="ElementName" Value="[dbo].[IfrsConcepts].[Id]" />
-    <Property Name="ElementType" Value="SqlSimpleColumn" />
-    <Property Name="ParentElementName" Value="[dbo].[IfrsConcepts]" />
-    <Property Name="ParentElementType" Value="SqlTable" />
-    <Property Name="NewName" Value="[Code]" />
-  </Operation>
-  <Operation Name="Rename Refactor" Key="463714cd-1d96-4cdd-bfb5-7706ae710dd3" ChangeDateTime="04/05/2020 07:05:23">
-    <Property Name="ElementName" Value="[dbo].[IfrsEntryClassifications].[Id]" />
-    <Property Name="ElementType" Value="SqlSimpleColumn" />
-    <Property Name="ParentElementName" Value="[dbo].[IfrsEntryClassifications]" />
-    <Property Name="ParentElementType" Value="SqlTable" />
-    <Property Name="NewName" Value="[Code]" />
-  </Operation>
-  <Operation Name="Rename Refactor" Key="5e19d6c1-112f-4378-93ad-0df53850fef0" ChangeDateTime="04/05/2020 07:05:52">
-    <Property Name="ElementName" Value="[dbo].[IfrsAccountClassifications].[Id]" />
-    <Property Name="ElementType" Value="SqlSimpleColumn" />
-    <Property Name="ParentElementName" Value="[dbo].[IfrsAccountClassifications]" />
-    <Property Name="ParentElementType" Value="SqlTable" />
-    <Property Name="NewName" Value="[Code]" />
-  </Operation>
-  <Operation Name="Rename Refactor" Key="cb2b773c-5858-47f8-ae8b-e4883a3182ba" ChangeDateTime="04/05/2020 09:29:49">
-    <Property Name="ElementName" Value="[dbo].[AccountTypes].[IsPersonal]" />
-    <Property Name="ElementType" Value="SqlSimpleColumn" />
-    <Property Name="ParentElementName" Value="[dbo].[AccountTypes]" />
-    <Property Name="ParentElementType" Value="SqlTable" />
-    <Property Name="NewName" Value="[AgentAssignment]" />
-  </Operation>
-  <Operation Name="Rename Refactor" Key="4ba51988-4c1d-44af-be82-2598db094daa" ChangeDateTime="04/05/2020 14:06:43">
-    <Property Name="ElementName" Value="[dbo].[Accounts].[HasResource]" />
-    <Property Name="ElementType" Value="SqlSimpleColumn" />
-    <Property Name="ParentElementName" Value="[dbo].[Accounts]" />
-    <Property Name="ParentElementType" Value="SqlTable" />
-    <Property Name="NewName" Value="[IsSmart]" />
-  </Operation>
-  <Operation Name="Rename Refactor" Key="71fa05c3-ee92-4baa-a2eb-1934b73006d6" ChangeDateTime="04/05/2020 14:22:40">
-    <Property Name="ElementName" Value="[dbo].[Accounts].[LegacyClassificationId]" />
-    <Property Name="ElementType" Value="SqlSimpleColumn" />
-    <Property Name="ParentElementName" Value="[dbo].[Accounts]" />
-    <Property Name="ParentElementType" Value="SqlTable" />
-    <Property Name="NewName" Value="[CustomClassificationId]" />
->>>>>>> 7b665634
   </Operation>
 </Operations>