﻿<?xml version="1.0" encoding="utf-8"?>
<Project DefaultTargets="Build" xmlns="http://schemas.microsoft.com/developer/msbuild/2003" ToolsVersion="4.0">
  <Import Project="$(MSBuildExtensionsPath)\$(MSBuildToolsVersion)\Microsoft.Common.props" Condition="Exists('$(MSBuildExtensionsPath)\$(MSBuildToolsVersion)\Microsoft.Common.props')" />
  <PropertyGroup>
    <Configuration Condition=" '$(Configuration)' == '' ">Debug</Configuration>
    <Platform Condition=" '$(Platform)' == '' ">AnyCPU</Platform>
    <Name>Tellma.Database.Application</Name>
    <SchemaVersion>2.0</SchemaVersion>
    <ProjectVersion>4.1</ProjectVersion>
    <ProjectGuid>{bf2096e3-ed24-4ee1-befc-a67c3ffa38b6}</ProjectGuid>
    <DSP>Microsoft.Data.Tools.Schema.Sql.SqlAzureV12DatabaseSchemaProvider</DSP>
    <OutputType>Database</OutputType>
    <RootPath>
    </RootPath>
    <RootNamespace>Tellma.Database.Application</RootNamespace>
    <AssemblyName>Tellma.Database.Application</AssemblyName>
    <ModelCollation>1025,CI</ModelCollation>
    <DefaultFileStructure>BySchemaAndSchemaType</DefaultFileStructure>
    <DeployToDatabase>True</DeployToDatabase>
    <TargetFrameworkVersion>v4.6.1</TargetFrameworkVersion>
    <TargetLanguage>CS</TargetLanguage>
    <AppDesignerFolder>Properties</AppDesignerFolder>
    <SqlServerVerification>False</SqlServerVerification>
    <IncludeCompositeObjects>True</IncludeCompositeObjects>
    <TargetDatabaseSet>True</TargetDatabaseSet>
    <IncludeSchemaNameInFileName>True</IncludeSchemaNameInFileName>
    <GenerateCreateScript>True</GenerateCreateScript>
    <DefaultCollation>Arabic_CI_AS</DefaultCollation>
    <DefaultFilegroup>PRIMARY</DefaultFilegroup>
    <CompatibilityMode>150</CompatibilityMode>
  </PropertyGroup>
  <PropertyGroup Condition=" '$(Configuration)|$(Platform)' == 'Release|AnyCPU' ">
    <OutputPath>bin\Release\</OutputPath>
    <BuildScriptName>$(MSBuildProjectName).sql</BuildScriptName>
    <TreatWarningsAsErrors>False</TreatWarningsAsErrors>
    <DebugType>pdbonly</DebugType>
    <Optimize>true</Optimize>
    <DefineDebug>false</DefineDebug>
    <DefineTrace>true</DefineTrace>
    <ErrorReport>prompt</ErrorReport>
    <WarningLevel>4</WarningLevel>
  </PropertyGroup>
  <PropertyGroup Condition=" '$(Configuration)|$(Platform)' == 'Debug|AnyCPU' ">
    <OutputPath>bin\Debug\</OutputPath>
    <BuildScriptName>$(MSBuildProjectName).sql</BuildScriptName>
    <TreatWarningsAsErrors>false</TreatWarningsAsErrors>
    <DebugSymbols>true</DebugSymbols>
    <DebugType>full</DebugType>
    <Optimize>false</Optimize>
    <DefineDebug>true</DefineDebug>
    <DefineTrace>true</DefineTrace>
    <ErrorReport>prompt</ErrorReport>
    <WarningLevel>4</WarningLevel>
  </PropertyGroup>
  <PropertyGroup>
    <VisualStudioVersion Condition="'$(VisualStudioVersion)' == ''">11.0</VisualStudioVersion>
    <!-- Default to the v11.0 targets path if the targets file for the current VS version is not found -->
    <SSDTExists Condition="Exists('$(MSBuildExtensionsPath)\Microsoft\VisualStudio\v$(VisualStudioVersion)\SSDT\Microsoft.Data.Tools.Schema.SqlTasks.targets')">True</SSDTExists>
    <VisualStudioVersion Condition="'$(SSDTExists)' == ''">11.0</VisualStudioVersion>
  </PropertyGroup>
  <Import Condition="'$(SQLDBExtensionsRefPath)' != ''" Project="$(SQLDBExtensionsRefPath)\Microsoft.Data.Tools.Schema.SqlTasks.targets" />
  <Import Condition="'$(SQLDBExtensionsRefPath)' == ''" Project="$(MSBuildExtensionsPath)\Microsoft\VisualStudio\v$(VisualStudioVersion)\SSDT\Microsoft.Data.Tools.Schema.SqlTasks.targets" />
  <ItemGroup>
    <Folder Include="Properties" />
    <Folder Include="dbo\" />
    <Folder Include="dbo\Tables\" />
    <Folder Include="dbo\Views\" />
    <Folder Include="dbo\Functions\" />
    <Folder Include="dbo\Stored Procedures\" />
    <Folder Include="dbo\User Defined Types\" />
    <Folder Include="Security\" />
    <Folder Include="Tests" />
    <Folder Include="Provisioning" />
    <Folder Include="api" />
    <Folder Include="bll" />
    <Folder Include="dal" />
    <Folder Include="bll\Stored Procedures" />
    <Folder Include="dal\Stored Procedures" />
    <Folder Include="dal\Functions" />
    <Folder Include="api\Stored Procedures" />
    <Folder Include="api\Functions" />
    <Folder Include="rpt" />
    <Folder Include="rpt\Functions" />
    <Folder Include="rpt\Stored Procedures" />
    <Folder Include="bll\Functions" />
    <Folder Include="map" />
    <Folder Include="Provisioning\00_Common" />
    <Folder Include="Provisioning\01_Security" />
    <Folder Include="Provisioning\02_Definitions" />
    <Folder Include="Provisioning\03_Basic" />
    <Folder Include="Provisioning\05_Agents" />
    <Folder Include="Provisioning\04_Resources" />
    <Folder Include="Provisioning\06_Accounts" />
    <Folder Include="Provisioning\07_Entries" />
    <Folder Include="Provisioning\02_Definitions\e_LineDefinitions" />
    <Folder Include="Provisioning\07_Entries\101" />
    <Folder Include="wiz" />
    <Folder Include="wiz\Functions" />
    <Folder Include="wiz\Stored Procedures" />
  </ItemGroup>
  <ItemGroup>
    <Build Include="dbo\Tables\dbo.Documents.sql" />
    <Build Include="dbo\Tables\dbo.Agents.sql" />
    <Build Include="dbo\Tables\dbo.LineDefinitionEntries.sql" />
    <Build Include="dbo\Tables\dbo.Users.sql" />
    <Build Include="dbo\Tables\dbo.DocumentAssignments.sql" />
    <Build Include="dbo\Tables\dbo.Lines.sql" />
    <Build Include="dbo\Tables\dbo.zIfrsAccountClassifications.sql" />
    <Build Include="dbo\Tables\dbo.zIfrsEntryClassifications.sql" />
    <Build Include="dbo\Tables\dbo.Reconciliation.sql" />
    <Build Include="dbo\Tables\dbo.Resources.sql" />
    <Build Include="dbo\Tables\dbo.Settings.sql" />
    <Build Include="dbo\Tables\dbo.DocumentDefinitions.sql" />
    <Build Include="dbo\Tables\dbo.Units.sql" />
    <Build Include="dbo\Tables\dbo.Centers.sql" />
    <Build Include="dbo\Functions\dbo.fn_FunctionalCurrencyId.sql" />
    <Build Include="dbo\User Defined Types\dbo.ValidationErrorList.sql" />
    <Build Include="Security\api.sql" />
    <Build Include="Security\dal.sql" />
    <Build Include="dbo\User Defined Types\dbo.AgentList.sql" />
    <Build Include="dbo\User Defined Types\dbo.IndexedIdList.sql" />
    <Build Include="dbo\Tables\dbo.Translations.sql" />
    <Build Include="dbo\User Defined Types\dbo.UnitList.sql" />
    <Build Include="dbo\User Defined Types\dbo.CenterList.sql" />
    <Build Include="dbo\User Defined Types\dbo.SettingList.sql" />
    <Build Include="dbo\User Defined Types\dbo.StringList.sql" />
    <Build Include="dbo\User Defined Types\dbo.ResourceList.sql" />
    <Build Include="dbo\User Defined Types\dbo.DocumentList.sql" />
    <Build Include="dbo\User Defined Types\dbo.WideLineList.sql" />
    <Build Include="dbo\Functions\dbo.fe_Center__FirstSibling.sql" />
    <Build Include="dbo\User Defined Types\dbo.VType.sql" />
    <None Include="Tests\00_TestMain.sql" />
    <None Include="Tests\04_IfrsDisclosures.sql" />
    <None Include="Tests\03_MeasurementUnits.sql" />
    <None Include="Tests\71_ResponsibilityCenters.sql" />
    <None Include="Tests\07_Resources.sql" />
    <None Include="Tests\73_Places.sql" />
    <None Include="Tests\30_HRCycle.sql" />
    <None Include="Tests\50_ProductionCycle.sql" />
    <None Include="Tests\60_SalesCycle.sql" />
    <None Include="Tests\21_Financing.sql" />
    <None Include="Tests\TestingToBeCleaned.sql" />
    <PostDeploy Include="Provisioning\__Main.sql" />
    <Build Include="Security\bll.sql" />
    <Build Include="dbo\Tables\dbo.LineDefinitions.sql" />
    <Build Include="dbo\Stored Procedures\dbo.ui_Documents_Lines_Entries__Json.sql" />
    <Build Include="dbo\Functions\dbo.fw_Documents__Json.sql" />
    <Build Include="dbo\Functions\dbo.fw_TransactionLines__Json.sql" />
    <Build Include="dbo\Functions\dbo.fw_TransactionEntries__Json.sql" />
    <Build Include="dbo\User Defined Types\dbo.AccountList.sql" />
    <Build Include="dbo\Functions\dbo.fn_User__Language.sql" />
    <Build Include="dbo\Tables\dbo.LineSignatures.sql" />
    <Build Include="dbo\Functions\dbo.fi_MyWorkspace.sql" />
    <Build Include="dbo\Tables\dbo.DocumentAssignmentsHistory.sql" />
    <Build Include="dbo\Tables\dbo.Notifications.sql" />
    <Build Include="dbo\Functions\dbo.fi_MyNotifications.sql" />
    <Build Include="dbo\Tables\dbo.Roles.sql" />
    <Build Include="dbo\Tables\dbo.Permissions.sql" />
    <Build Include="dbo\Tables\dbo.Views.sql" />
    <Build Include="dbo\User Defined Types\dbo.RoleList.sql" />
    <Build Include="dbo\User Defined Types\dbo.PermissionList.sql" />
    <Build Include="dbo\Tables\dbo.Entries.sql" />
    <Build Include="dbo\User Defined Types\dbo.EntryList.sql" />
    <Build Include="dbo\Tables\dbo.RoleMemberships.sql" />
    <Build Include="dbo\Tables\dbo.CustomClassifications.sql" />
    <Build Include="dbo\Tables\dbo.TemplateLines.sql" />
    <Build Include="dbo\Views\dbo.Employees.sql" />
    <Build Include="dbo\Functions\dbo.fi_Agents.sql" />
    <Build Include="dbo\Tables\dbo.IfrsDisclosureDetails.sql" />
    <Build Include="dbo\Functions\dbo.fi_IfrsDisclosureDetails.sql" />
    <Build Include="dbo\Tables\dbo.IfrsConcepts.sql" />
    <Build Include="dbo\Tables\dbo.IfrsDisclosures.sql" />
    <Build Include="dbo\User Defined Types\dbo.IfrsDisclosureDetailList.sql" />
    <Build Include="dbo\Stored Procedures\dbo.adm_Tree__Organize.sql" />
    <Build Include="dbo\User Defined Types\dbo.LineList.sql" />
    <Build Include="dbo\Tables\dbo.DocumentStatesHistory.sql" />
    <Build Include="dbo\Tables\dbo.VoucherBooklets.sql" />
    <Build Include="dbo\Tables\dbo.Workflows.sql" />
    <Build Include="dbo\Tables\dbo.WorkflowSignatures.sql" />
    <Build Include="dbo\Tables\dbo.VoucherTypes.sql" />
    <Build Include="dbo\User Defined Types\dbo.IdWithStateList.sql" />
    <Build Include="dbo\Tables\dbo.Plans.sql" />
    <Build Include="dbo\Tables\dbo.Lookups.sql" />
    <Build Include="dbo\User Defined Types\dbo.LookupList.sql" />
    <Build Include="dbo\User Defined Types\dbo.IdList.sql" />
    <Build Include="api\Stored Procedures\api.IfrsDisclosureDetails__Save.sql" />
    <Build Include="dal\Stored Procedures\dal.OnConnect.sql" />
    <Build Include="dal\Stored Procedures\dal.IfrsDisclosureDetails__Save.sql" />
    <Build Include="api\Stored Procedures\api.Units__Activate.sql" />
    <Build Include="api\Stored Procedures\api.Units__Delete.sql" />
    <Build Include="api\Stored Procedures\api.Units__Save.sql" />
    <Build Include="dal\Stored Procedures\dal.Units__Activate.sql" />
    <Build Include="dal\Stored Procedures\dal.Units__Delete.sql" />
    <Build Include="dal\Stored Procedures\dal.Units__Save.sql" />
    <Build Include="bll\Stored Procedures\bll.Units_Validate__Delete.sql" />
    <Build Include="bll\Stored Procedures\bll.Units_Validate__Save.sql" />
    <Build Include="bll\Stored Procedures\bll.Documents_Validate__Save.sql" />
    <Build Include="api\Stored Procedures\api.Lines__Sign.sql" />
    <Build Include="dal\Stored Procedures\dal.Lines__Sign.sql" />
    <Build Include="bll\Stored Procedures\bll.Lines_Ready__Select.sql" />
    <Build Include="dal\Stored Procedures\dal.Lines_State__Update.sql" />
    <Build Include="dal\Stored Procedures\dal.Settings__Save.sql" />
    <Build Include="bll\Stored Procedures\bll.IfrsDisclosureDetails_Validate__Save.sql" />
    <Build Include="dbo\User Defined Types\dbo.LineRoleList.sql" />
    <Build Include="api\Stored Procedures\api.Documents__Assign.sql" />
    <Build Include="dal\Stored Procedures\dal.Action_View__Permissions.sql" />
    <Build Include="dal\Stored Procedures\dal.Documents__Assign.sql" />
    <Build Include="bll\Stored Procedures\bll.Documents_Validate__Assign.sql" />
    <Build Include="bll\Stored Procedures\bll.Lines_Validate__Sign.sql" />
    <Build Include="Security\rpt.sql" />
    <Build Include="rpt\Stored Procedures\rpt.Ifrs_110000.sql" />
    <Build Include="dal\Stored Procedures\dal.Resources__Save.sql" />
    <Build Include="dal\Stored Procedures\dal.Resources__Delete.sql" />
    <Build Include="api\Stored Procedures\api.Resources__Save.sql" />
    <Build Include="api\Stored Procedures\api.Resources__Delete.sql" />
    <Build Include="bll\Stored Procedures\bll.Resources_Validate__Delete.sql" />
    <Build Include="bll\Stored Procedures\bll.Resources_Validate__Save.sql" />
    <Build Include="dal\Stored Procedures\dal.Agents__Save.sql" />
    <Build Include="dbo\User Defined Types\dbo.IndexedImageIdList.sql" />
    <Build Include="dal\Stored Procedures\dal.Roles__Save.sql" />
    <Build Include="dal\Stored Procedures\dal.LegacyClassifications__Save.sql" />
    <Build Include="dal\Stored Procedures\dal.Accounts__Deprecate.sql" />
    <Build Include="dbo\Tables\dbo.IfrsStatements.sql" />
    <Build Include="dbo\Tables\dbo.AccountsDisclosures.sql" />
    <Build Include="dal\Stored Procedures\dal.Permissions__Load.sql" />
    <Build Include="dal\Stored Procedures\dal.Users__SetExternalIdByUserId.sql" />
    <Build Include="dal\Stored Procedures\dal.Users__SetEmailByUserId.sql" />
    <Build Include="dal\Stored Procedures\dal.AddUserPermissionsVersion.sql" />
    <Build Include="dal\Stored Procedures\dal.Users__SaveSettings.sql" />
    <Build Include="dbo\Tables\dbo.UserSettings.sql" />
    <Build Include="dal\Stored Procedures\dal.UserSettings__Load.sql" />
    <Build Include="map\map.Units.sql" />
    <Build Include="dbo\User Defined Types\dbo.UserList.sql" />
    <Build Include="map\map.Users.sql" />
    <Build Include="bll\Stored Procedures\bll.Users_Validate__Save.sql" />
    <Build Include="api\Stored Procedures\api.Agents__Save.sql" />
    <Build Include="bll\Stored Procedures\bll.Agents_Validate__Save.sql" />
    <Build Include="bll\Stored Procedures\bll.Resources__Preprocess.sql" />
    <Build Include="dbo\User Defined Types\dbo.RoleMembershipList.sql" />
    <Build Include="dal\Stored Procedures\dal.Roles__Activate.sql" />
    <Build Include="bll\Stored Procedures\bll.Roles_Validate__Save.sql" />
    <Build Include="bll\Stored Procedures\bll.Roles_Validate__Delete.sql" />
    <Build Include="dal\Stored Procedures\dal.Agents__Activate.sql" />
    <Build Include="dal\Stored Procedures\dal.Agents__Delete.sql" />
    <Build Include="dal\Stored Procedures\dal.Blobs__Delete.sql" />
    <Build Include="dal\Stored Procedures\dal.Blobs__Get.sql" />
    <Build Include="dal\Stored Procedures\dal.Blobs__Save.sql" />
    <Build Include="dal\Stored Procedures\dal.Roles__Delete.sql" />
    <Build Include="dal\Stored Procedures\dal.Users__Delete.sql" />
    <Build Include="dal\Stored Procedures\dal.Users__Save.sql" />
    <Build Include="bll\Stored Procedures\bll.Agents_Validate__Delete.sql" />
    <Build Include="bll\Stored Procedures\bll.Users_Validate__Delete.sql" />
    <Build Include="dbo\Tables\dbo.Blobs.sql" />
    <Build Include="map\map.Agents.sql" />
    <Build Include="map\map.Roles.sql" />
    <Build Include="bll\Stored Procedures\bll.AccountTypes_Validate__Delete.sql" />
    <Build Include="dbo\Tables\dbo.ResourceDefinitions.sql" />
    <Build Include="dbo\Tables\dbo.Currencies.sql" />
    <Build Include="dbo\Tables\dbo.ResourceProviders.sql" />
    <Build Include="bll\Stored Procedures\bll.Lookups_Validate__Save.sql" />
    <Build Include="dal\Stored Procedures\dal.Lookups__Save.sql" />
    <Build Include="dal\Stored Procedures\dal.Lookups__Delete.sql" />
    <Build Include="dal\Stored Procedures\dal.Lookups__Activate.sql" />
    <Build Include="bll\Stored Procedures\bll.Lookups_Validate__Delete.sql" />
    <Build Include="map\map.Lookups.sql" />
    <Build Include="dbo\User Defined Types\dbo.CurrencyList.sql" />
    <Build Include="bll\Stored Procedures\bll.Currencies_Validate__Save.sql" />
    <Build Include="dal\Stored Procedures\dal.Currencies__Save.sql" />
    <Build Include="bll\Stored Procedures\bll.Currencies_Validate__Delete.sql" />
    <Build Include="dbo\Functions\dbo.fn_Localize.sql" />
    <Build Include="dal\Stored Procedures\dal.Currencies__Delete.sql" />
    <Build Include="dal\Stored Procedures\dal.Currencies__Activate.sql" />
    <Build Include="map\map.Currencies.sql" />
    <Build Include="dbo\User Defined Types\dbo.IndexedStringList.sql" />
    <Build Include="dal\Stored Procedures\dal.Resources__Activate.sql" />
    <Build Include="map\map.Resources.sql" />
    <Build Include="Security\map.sql" />
    <Build Include="api\Stored Procedures\api.Lookups__Delete.sql" />
    <Build Include="api\Stored Procedures\api.Lookups__Activate.sql" />
    <Build Include="api\Stored Procedures\api.Lookups__Save.sql" />
    <Build Include="dal\Stored Procedures\dal.Action_ViewPrefix__Permissions.sql" />
    <Build Include="bll\Functions\bll.fn_EmployeeIncomeTax.sql" />
    <Build Include="api\Stored Procedures\api.Paysheet__Prepare.sql" />
    <Build Include="api\Stored Procedures\api.AccountTypes__Delete.sql" />
    <Build Include="api\Stored Procedures\api.AccountTypes__Save.sql" />
    <Build Include="dbo\Tables\dbo.Accounts.sql" />
    <Build Include="rpt\Stored Procedures\rpt.FinishedGoods__TrialBalance.sql" />
    <Build Include="rpt\Stored Procedures\rpt.RawMaterials__TrialBalance.sql" />
    <Build Include="rpt\Stored Procedures\rpt.MerchandiseInTransit__TrialBalance.sql" />
    <Build Include="rpt\Stored Procedures\rpt.RawMaterials__TopByCountOut.sql" />
    <Build Include="api\Stored Procedures\api.LegacyClassifications__Save.sql" />
    <Build Include="dbo\User Defined Types\dbo.LegacyClassificationList.sql" />
    <Build Include="bll\Stored Procedures\bll.LegacyClassifications_Validate__Save.sql" />
    <Build Include="api\Stored Procedures\api.Roles__Activate.sql" />
    <Build Include="api\Stored Procedures\api.Agents__Activate.sql" />
    <Build Include="api\Stored Procedures\api.LegacyClassifications__Deprecate.sql" />
    <Build Include="bll\Stored Procedures\bll.LegacyClassifications_Validate__Deprecate.sql" />
    <Build Include="dal\Stored Procedures\dal.LegacyClassifications__Deprecate.sql" />
    <Build Include="map\map.LegacyClassifications.sql" />
    <Build Include="bll\Stored Procedures\bll.LegacyClassifications_Validate__Delete.sql" />
    <Build Include="dal\Stored Procedures\dal.LegacyClassifications__Delete.sql" />
    <Build Include="bll\Stored Procedures\bll.LegacyClassifications_Validate__DeleteWithDescendants.sql" />
    <Build Include="dal\Stored Procedures\dal.LegacyClassifications__DeleteWithDescendants.sql" />
    <Build Include="api\Stored Procedures\api.Accounts__Save.sql" />
    <Build Include="dal\Stored Procedures\dal.Accounts__Save.sql" />
    <Build Include="bll\Stored Procedures\bll.Accounts_Validate__Save.sql" />
    <Build Include="dal\Stored Procedures\dal.Accounts__Delete.sql" />
    <Build Include="bll\Stored Procedures\bll.Accounts_Validate__Delete.sql" />
    <Build Include="map\map.Accounts.sql" />
    <Build Include="bll\Stored Procedures\bll.Lines_Validate__Unsign.sql" />
    <Build Include="dbo\Tables\dbo.LookupDefinitions.sql" />
    <Build Include="dbo\Tables\dbo.EntryTypes.sql" />
    <Build Include="map\map.EntryTypes.sql" />
    <Build Include="dbo\Functions\dbo.fn_Lookup.sql" />
    <Build Include="dbo\Functions\dbo.fn_UnitName__Id.sql" />
    <Build Include="dbo\Functions\dbo.fn_ResourceName__Id.sql" />
    <Build Include="dbo\Tables\dbo.ResourcePacks.sql" />
    <Build Include="dbo\User Defined Types\dbo.LookupDefinitionList.sql" />
    <Build Include="bll\Stored Procedures\bll.LookupDefinitions_Validate__Save.sql" />
    <Build Include="dal\Stored Procedures\dal.LookupDefinitions__Save.sql" />
    <Build Include="bll\Stored Procedures\bll.LookupDefinitions_Validate__Delete.sql" />
    <Build Include="dal\Stored Procedures\dal.LookupDefinitions__Delete.sql" />
    <Build Include="dal\Stored Procedures\dal.LookupDefinitions__UpdateState.sql" />
    <Build Include="map\map.LookupDefinitions.sql" />
    <Build Include="rpt\Stored Procedures\rpt.Docs__UI.sql" />
    <Build Include="bll\Stored Procedures\bll.Documents_Validate__Post.sql" />
    <Build Include="api\Stored Procedures\api.Documents__Post.sql" />
    <Build Include="dbo\Functions\dbo.fn_StateId__State.sql" />
    <Build Include="bll\Functions\bll.fi_Lines__Ready.sql" />
    <Build Include="bll\Stored Procedures\bll.PurchaseInvoice__Fill.sql" />
    <Build Include="api\Stored Procedures\api.Centers__Save.sql" />
    <Build Include="dal\Stored Procedures\dal.Centers__Save.sql" />
    <Build Include="api\Stored Procedures\api.Roles__Save.sql" />
    <Build Include="bll\Stored Procedures\bll.Centers_Validate__Save.sql" />
    <Build Include="dal\Stored Procedures\dal.Centers__Delete.sql" />
    <Build Include="dal\Stored Procedures\dal.Centers__DeleteWithDescendants.sql" />
    <Build Include="bll\Stored Procedures\bll.Centers_Validate__Delete.sql" />
    <Build Include="bll\Stored Procedures\bll.Centers_Validate__DeleteWithDescendants.sql" />
    <Build Include="dal\Stored Procedures\dal.Centers__Activate.sql" />
    <Build Include="map\map.Centers.sql" />
    <Build Include="dbo\Tables\dbo.AgentDefinitions.sql" />
    <Build Include="dal\Stored Procedures\dal.Users__Activate.sql" />
    <Build Include="dal\Stored Procedures\dal.EntryTypes__Activate.sql" />
    <Build Include="bll\Stored Procedures\bll.EntryTypes_Validate__Save.sql" />
    <Build Include="api\Stored Procedures\api.EntryTypes__Save.sql" />
    <Build Include="dbo\User Defined Types\dbo.EntryTypeList.sql" />
    <Build Include="dal\Stored Procedures\dal.EntryTypes__Save.sql" />
    <Build Include="dbo\Functions\dbo.fn_ATCode__Id.sql" />
    <Build Include="api\Stored Procedures\api.Currencies__Save.sql" />
    <Build Include="api\Stored Procedures\api.Currencies__Delete.sql" />
    <Build Include="api\Stored Procedures\api.Currencies__Activate.sql" />
    <Build Include="bll\Functions\bll.fn_Prefix_CodeWidth_SN__Code.sql" />
    <Build Include="bll\Stored Procedures\bll.Settings_Validate__Save.sql" />
    <Build Include="api\Stored Procedures\api.Settings__Save.sql" />
    <Build Include="bll\Stored Procedures\bll.WideLines__Unpivot.sql" />
    <Build Include="bll\Stored Procedures\bll.LineDefinitionEntries__Pivot.sql" />
    <Build Include="dal\Stored Procedures\dal.EntryTypes__Delete.sql" />
    <Build Include="dal\Stored Procedures\dal.EntryTypes__DeleteWithDescendants.sql" />
    <Build Include="bll\Stored Procedures\bll.EntryTypes_Validate__Delete.sql" />
    <Build Include="bll\Stored Procedures\bll.EntryTypes_Validate__DeleteWithDescendants.sql" />
    <Build Include="map\map.Documents.sql" />
    <Build Include="map\map.Lines.sql" />
    <Build Include="map\map.Entries.sql" />
    <Build Include="api\Stored Procedures\api.Documents__Unpost.sql" />
    <Build Include="bll\Stored Procedures\bll.Documents_Validate__Unpost.sql" />
    <Build Include="dbo\Functions\dbo.fn_ETCode__Id.sql" />
    <Build Include="api\Stored Procedures\api.Documents__Sign.sql" />
    <Build Include="dbo\Tables\dbo.LineDefinitionStateReasons.sql" />
    <Build Include="api\Stored Procedures\api.Document_Comment__Save.sql" />
    <Build Include="bll\Stored Procedures\bll.Document_Validate__Comment_Save.sql" />
    <Build Include="dal\Stored Procedures\dal.Document_Comment__Save.sql" />
    <Build Include="map\map.DocumentAssignmentsHistory.sql" />
    <None Include="Provisioning\00_Common\a_AdminUser.sql" />
    <None Include="Provisioning\00_Common\b_FunctionalCurrency.sql" />
    <None Include="Provisioning\00_Common\c_Settings.sql" />
    <None Include="Provisioning\00_Common\w_IfrsConcepts.sql" />
    <None Include="Provisioning\00_Common\x_IfrsDisclosures.sql" />
    <Build Include="dbo\Functions\dbo.fn_LanguageId__Symbol.sql" />
    <Build Include="dal\Stored Procedures\dal.Definitions__Load.sql" />
    <Build Include="dal\Stored Procedures\dal.Settings__Load.sql" />
    <Build Include="bll\Stored Procedures\bll.Accounts__Preprocess.sql" />
    <None Include="Provisioning\02_Definitions\a_LookupDefinitions.sql" />
    <None Include="Provisioning\02_Definitions\f_DocumentDefinitions.sql" />
    <None Include="Provisioning\01_Security\c_Workflows.sql" />
    <None Include="Provisioning\03_Basic\a_Currencies.sql" />
    <None Include="Provisioning\03_Basic\b_Units.sql" />
    <None Include="Provisioning\03_Basic\c_Lookups.sql" />
    <None Include="Provisioning\05_Agents\00_Centers.sql" />
    <None Include="Provisioning\05_Agents\06_Suppliers.sql" />
    <None Include="Provisioning\05_Agents\03_Customers.sql" />
    <None Include="Provisioning\05_Agents\10_Employees.sql" />
    <None Include="Provisioning\05_Agents\09_Custodians.sql" />
    <None Include="Provisioning\05_Agents\05_Partners.sql" />
    <None Include="Provisioning\04_Resources\a1_PPE_motor-vehicles.sql" />
    <None Include="Provisioning\04_Resources\101_property-plant-and-equipment.sql" />
    <None Include="Provisioning\04_Resources\a3_PPE_machineries.sql" />
    <None Include="Provisioning\04_Resources\102_property-plant-and-equipment.sql" />
    <None Include="Provisioning\04_Resources\104_raw-materials.sql" />
    <None Include="Provisioning\04_Resources\d1_FG_vehicles.sql" />
    <None Include="Provisioning\04_Resources\104_finished_goods.sql" />
    <None Include="Provisioning\04_Resources\e1_CCE_received-checks.sql" />
    <None Include="Provisioning\04_Resources\101_employee-benefits.sql" />
    <None Include="Provisioning\06_Accounts\b_LegacyClassifications.sql" />
    <Build Include="dal\Stored Procedures\dal.AgentDefinitions__Save.sql" />
    <Build Include="dbo\User Defined Types\dbo.AgentDefinitionList.sql" />
    <Build Include="dbo\User Defined Types\dbo.LineDefinitionList.sql" />
    <Build Include="dal\Stored Procedures\dal.LineDefinitions__Save.sql" />
    <Build Include="dbo\User Defined Types\dbo.ResourceDefinitionList.sql" />
    <Build Include="dbo\Tables\dbo.LineDefinitionColumns.sql" />
    <Build Include="dbo\User Defined Types\dbo.LineDefinitionColumnList.sql" />
    <Build Include="dbo\User Defined Types\dbo.LineDefinitionStateReasonList.sql" />
    <Build Include="dbo\User Defined Types\dbo.DocumentDefinitionList.sql" />
    <Build Include="dbo\User Defined Types\dbo.DocumentDefinitionLineDefinitionList.sql" />
    <Build Include="dal\Stored Procedures\dal.DocumentDefinitions__Save.sql" />
    <Build Include="dbo\Tables\dbo.DocumentDefinitionLineDefinitions.sql" />
    <Build Include="dbo\User Defined Types\dbo.WorkflowList.sql" />
    <Build Include="dbo\User Defined Types\dbo.WorkflowSignatureList.sql" />
    <Build Include="bll\Stored Procedures\bll.AgentDefinitions_Validate__Save.sql" />
    <Build Include="api\Stored Procedures\api.AgentDefinitions__Save.sql" />
    <Build Include="bll\Stored Procedures\bll.AgentDefinitions_Validate__Delete.sql" />
    <Build Include="dal\Stored Procedures\dal.AgentDefinitions__Delete.sql" />
    <Build Include="bll\Stored Procedures\bll.Documents_Validate__Delete.sql" />
    <Build Include="dal\Stored Procedures\dal.Documents__Delete.sql" />
    <Build Include="map\map.DetailsEntries.sql" />
    <Build Include="map\map.SummaryEntries.sql" />
    <Build Include="dal\Stored Procedures\dal.ResourceDefinitions__Save.sql" />
    <Build Include="bll\Stored Procedures\bll.ResourceDefinitions_Validate__Save.sql" />
    <Build Include="bll\Stored Procedures\bll.ResourceDefinitions_Validate__Delete.sql" />
    <Build Include="dal\Stored Procedures\dal.ResourceDefinitions__Delete.sql" />
    <Build Include="api\Stored Procedures\api.ResourceDefinitions__Save.sql" />
    <Build Include="dbo\Functions\dbo.fn_AGCode__Id.sql" />
    <Build Include="rpt\Stored Procedures\rpt.Ifrs_810000.sql" />
    <Build Include="rpt\Stored Procedures\rpt.Ifrs_210000.sql" />
    <Build Include="rpt\Stored Procedures\rpt.Ifrs_220000.sql" />
    <Build Include="rpt\Stored Procedures\rpt.Ifrs_310000.sql" />
    <Build Include="rpt\Stored Procedures\rpt.Ifrs_320000.sql" />
    <Build Include="rpt\Stored Procedures\rpt.Ifrs_510000.sql" />
    <Build Include="rpt\Stored Procedures\rpt.Ifrs_520000.sql" />
    <Build Include="rpt\Stored Procedures\rpt.Ifrs_610000.sql" />
    <Build Include="dbo\User Defined Types\dbo.AccountTypeList.sql" />
    <Build Include="dbo\Tables\dbo.AccountTypes.sql" />
    <Build Include="dal\Stored Procedures\dal.AccountTypes__Delete.sql" />
    <Build Include="bll\Stored Procedures\bll.AccountTypes_Validate__Save.sql" />
    <Build Include="dal\Stored Procedures\dal.AccountTypes__Save.sql" />
    <Build Include="dal\Stored Procedures\dal.AccountTypes__DeleteWithDescendants.sql" />
    <Build Include="dal\Stored Procedures\dal.AccountTypes__Activate.sql" />
    <Build Include="map\map.AccountTypes.sql" />
    <None Include="Provisioning\00_Common\d_EntryTypes.sql" />
    <None Include="Provisioning\00_Common\e_AccountTypes.sql" />
    <Build Include="dbo\User Defined Types\dbo.LineDefinitionEntryList.sql" />
    <Build Include="api\Stored Procedures\api.LineDefinitions__Save.sql" />
    <Build Include="bll\Stored Procedures\bll.LineDefinitions_Validate__Save.sql" />
    <Build Include="dbo\User Defined Types\dbo.AttachmentList.sql" />
    <Build Include="dbo\Tables\dbo.Attachments.sql" />
    <Build Include="map\map.Attachments.sql" />
    <Build Include="api\Stored Procedures\api.Documents__Cancel.sql" />
    <Build Include="bll\Stored Procedures\bll.Documents_Validate__Cancel.sql" />
    <Build Include="dal\Stored Procedures\dal.Documents__Cancel.sql" />
    <Build Include="map\map.LinesRequiredSignatures.sql" />
    <Build Include="dbo\Views\dbo.WorkflowsView.sql" />
    <Build Include="dbo\Tables\dbo.ReportDefinitions.sql" />
    <Build Include="dbo\Tables\dbo.ReportParameterDefinitions.sql" />
    <Build Include="dbo\Tables\dbo.ReportSelectDefinitions.sql" />
    <Build Include="dbo\Tables\dbo.ReportDimensionDefinitions.sql" />
    <Build Include="dbo\Tables\dbo.ReportMeasureDefinitions.sql" />
    <Build Include="dbo\User Defined Types\dbo.ReportDefinitionList.sql" />
    <Build Include="dbo\User Defined Types\dbo.ReportParameterDefinitionList.sql" />
    <Build Include="dbo\User Defined Types\dbo.ReportSelectDefinitionList.sql" />
    <Build Include="dbo\User Defined Types\dbo.ReportDimensionDefinitionList.sql" />
    <Build Include="dbo\User Defined Types\dbo.ReportMeasureDefinitionList.sql" />
    <Build Include="bll\Stored Procedures\bll.ReportDefinitions_Validate__Save.sql" />
    <Build Include="dal\Stored Procedures\dal.ReportDefinitions__Save.sql" />
    <Build Include="bll\Stored Procedures\bll.ReportDefinitions_Validate__Delete.sql" />
    <Build Include="dal\Stored Procedures\dal.ReportDefinitions__Delete.sql" />
    <Build Include="map\map.ReportDefinitions.sql" />
    <Build Include="map\map.ReportParameterDefinitions.sql" />
    <Build Include="map\map.ReportSelectDefinitions.sql" />
    <Build Include="map\map.ReportRowDefinitions.sql" />
    <Build Include="map\map.ReportColumnDefinitions.sql" />
    <Build Include="map\map.ReportMeasureDefinitions.sql" />
    <Build Include="dbo\Tables\dbo.ResourceUnits.sql" />
    <Build Include="dbo\User Defined Types\dbo.ResourceUnitList.sql" />
    <Build Include="dbo\Tables\dbo.Registers.sql" />
    <Build Include="dbo\Tables\dbo.AgentRates.sql" />
    <Build Include="dbo\User Defined Types\dbo.AgentRateList.sql" />
    <None Include="Provisioning\02_Definitions\e_LineDefinitions\100_LineDefinitions.sql" />
    <None Include="Provisioning\02_Definitions\e_LineDefinitions\101_LineDefinitions.sql" />
    <None Include="Provisioning\02_Definitions\e_LineDefinitions\103_LineDefinitions.sql" />
    <None Include="Provisioning\02_Definitions\e_LineDefinitions\102_LineDefinitions.sql" />
    <None Include="Provisioning\02_Definitions\e_LineDefinitions\104_LineDefinitions.sql" />
    <None Include="Provisioning\02_Definitions\e_LineDefinitions\105_LineDefinitions.sql" />
    <None Include="Provisioning\02_Definitions\e_LineDefinitions\999_LineDefinitions.sql" />
    <None Include="Provisioning\05_Agents\09a_Warehouses.sql" />
    <None Include="Provisioning\04_Resources\102_employee-benefits.sql" />
    <Build Include="map\map.AgentRates.sql" />
    <Build Include="map\map.ResourceUnits.sql" />
    <Build Include="dbo\User Defined Types\dbo.IndexIdWithHeaderList.sql" />
    <Build Include="bll\Stored Procedures\bll.AccountTypes_Validate__DeleteWithDescendants.sql" />
    <Build Include="api\Stored Procedures\api.AccountTypes__DeleteWithDescendants.sql" />
    <Build Include="bll\Stored Procedures\bll.Lines__Pivot.sql" />
    <Build Include="dbo\Tables\dbo.RuleTypes.sql" />
    <Build Include="dal\Stored Procedures\dal.Lines__SignAndRefresh.sql" />
    <Build Include="dbo\Tables\dbo.PredicateTypes.sql" />
    <Build Include="map\map.DocumentsRequiredSignatures.sql" />
    <Build Include="api\Stored Procedures\api.Documents__Uncancel.sql" />
    <Build Include="bll\Stored Procedures\bll.Documents_Validate__Uncancel.sql" />
    <Build Include="bll\Stored Procedures\bll.Documents__Preprocess.sql" />
    <Build Include="api\Stored Procedures\api.Documents__Save.sql" />
    <Build Include="dal\Stored Procedures\dal.Documents__SaveAndRefresh.sql" />
    <Build Include="map\map.LineDefinitionEntries.sql" />
    <Build Include="dbo\Stored Procedures\dbo.AssetsDepreciation__Populate.sql" />
    <Build Include="dal\Stored Procedures\dal.Documents__Post.sql" />
    <Build Include="dal\Stored Procedures\dal.Documents__Unpost.sql" />
    <Build Include="dal\Stored Procedures\dal.Documents__Uncancel.sql" />
    <Build Include="rpt\Stored Procedures\rpt.Production__Actual_vs_Planned.sql" />
    <Build Include="map\map.DocumentDefinitions.sql" />
    <Build Include="dbo\Tables\dbo.ExchangeRates.sql" />
    <Build Include="dbo\User Defined Types\dbo.ExchangeRateList.sql" />
    <Build Include="api\Stored Procedures\api.ExchangeRates__Save.sql" />
    <Build Include="api\Stored Procedures\api.ExchangeRates__Delete.sql" />
    <Build Include="dal\Stored Procedures\dal.ExchangeRates__Save.sql" />
    <Build Include="dal\Stored Procedures\dal.ExchangeRates__Delete.sql" />
    <Build Include="bll\Stored Procedures\bll.ExchangeRates_Validate__Save.sql" />
    <Build Include="bll\Stored Procedures\bll.ExchangeRates_Validate__Delete.sql" />
    <Build Include="dbo\Functions\dbo.fn_DateAdd.sql" />
    <Build Include="dbo\User Defined Types\dbo.IndexIdWithStringHeaderList.sql" />
    <Build Include="bll\Stored Procedures\bll.Lines_Validate__State_Update.sql" />
    <Build Include="bll\Stored Procedures\bll.LineSignatures_Validate__Delete.sql" />
    <Build Include="dal\Stored Procedures\dal.LineSignatures__DeleteAndRefresh.sql" />
    <Build Include="wiz\Stored Procedures\wiz.GainLossOnExchange__Prepare.sql" />
    <Build Include="wiz\Functions\wiz.fn_ConvertToFunctional.sql" />
    <Build Include="Security\wiz.sql" />
    <Build Include="map\map.ExchangeRates.sql" />
    <Build Include="map\map.LineDefinitions.sql" />
    <Build Include="map\map.DocumentStatesHistory.sql" />
    <Build Include="dbo\Tables\dbo.AgentUsers.sql" />
    <Build Include="rpt\Stored Procedures\rpt.FinancialRatios.sql" />
    <Build Include="dbo\Tables\dbo.ApportionmentRates.sql" />
    <Build Include="dbo\Tables\dbo.AbsorptionRates.sql" />
    <Build Include="dbo\Tables\dbo.BillOfMaterials.sql" />
    <None Include="Provisioning\00_Common\e_AccountTypes_Liquidity.sql" />
    <Build Include="dal\Stored Procedures\dal.InboxCounts__Load.sql" />
    <Build Include="dal\Stored Procedures\dal.Documents__Open.sql" />
    <Build Include="dal\Stored Procedures\dal.Inbox__Check.sql" />
    <Build Include="map\map.Inbox.sql" />
    <Build Include="map\map.Outbox.sql" />
<<<<<<< HEAD
=======
    <Build Include="map\IfrsConcepts.sql" />
>>>>>>> a77d3017
  </ItemGroup>
  <ItemGroup>
    <None Include="Tests\12_ManualMisc.sql" />
    <None Include="Tests\72_ResourceClassifications.sql" />
    <None Include="Tests\12_Purchasing.sql" />
    <None Include="Tests\14_Sales.sql" />
    <None Include="IntegrationTests.publish.xml" />
    <None Include="Tests\07_Resources_FinancialLiabilities.sql" />
    <None Include="Tests\07_Resources_FinancialAssets.sql" />
    <None Include="Tests\07_Resources_ProductionSupplies.sql" />
    <None Include="Tests\13_HRCycle.sql" />
    <None Include="dbo\User Defined Types\Readme.txt" />
    <None Include="101.BananSD.publish.xml" />
    <None Include="103.LifanCars.publish.xml" />
    <None Include="104.WaliaSteel.publish.xml" />
    <None Include="102.BananET.publish.xml" />
    <None Include="Provisioning\00_Common\__Declarations.sql" />
    <None Include="Provisioning\01_Security\b_RolesMemberships.sql" />
    <None Include="Provisioning\01_Security\a_Users.sql" />
    <None Include="Provisioning\02_Definitions\b_ResourceDefinitions.sql" />
    <None Include="Provisioning\02_Definitions\c_AgentDefinitions.sql" />
    <None Include="Provisioning\05_Agents\01_CostObjects.sql" />
    <None Include="Provisioning\05_Agents\02_Creditors.sql" />
    <None Include="Provisioning\05_Agents\04_Debtors.sql" />
    <None Include="105.Simpex.publish.xml" />
    <None Include="Provisioning\04_Resources\105_merchandise.sql" />
    <None Include="Provisioning\06_Accounts\105_Accounts.sql" />
    <None Include="Tellma.Database.Application.publish.xml" />
    <None Include="Provisioning\07_Entries\01E5_manual-journal-vouchers.sql" />
    <None Include="Provisioning\06_Accounts\101_Accounts.sql" />
    <None Include="Provisioning\07_Entries\101\101a_manual-journal-vouchers.sql" />
    <None Include="Provisioning\07_Entries\101\101b_cash-payment-vouchers.sql" />
    <None Include="Provisioning\00_Common\f_RuleTypes.sql" />
    <Build Include="dal\Stored Procedures\dal.Documents_State__Update.sql" />
    <None Include="Provisioning\07_Entries\101\101d_revenue-recognition-vouchers.sql" />
    <None Include="Provisioning\04_Resources\101_services-expenses.sql" />
    <None Include="101.AzureBananSDTraining.publish.xml" />
  </ItemGroup>
  <ItemGroup>
    <SqlCmdVariable Include="DeployEmail">
      <DefaultValue>admin@tellma.com</DefaultValue>
      <Value>$(SqlCmdVar__1)</Value>
    </SqlCmdVariable>
    <SqlCmdVariable Include="FunctionalCurrency">
      <DefaultValue>ETB</DefaultValue>
      <Value>$(SqlCmdVar__4)</Value>
    </SqlCmdVariable>
    <SqlCmdVariable Include="PrimaryLanguageId">
      <DefaultValue>en</DefaultValue>
      <Value>$(SqlCmdVar__3)</Value>
    </SqlCmdVariable>
    <SqlCmdVariable Include="ProvisionData">
      <DefaultValue>1</DefaultValue>
      <Value>$(SqlCmdVar__7)</Value>
    </SqlCmdVariable>
    <SqlCmdVariable Include="SecondaryLanguageId">
      <DefaultValue>ar</DefaultValue>
      <Value>$(SqlCmdVar__5)</Value>
    </SqlCmdVariable>
    <SqlCmdVariable Include="ShortCompanyName">
      <DefaultValue>ACME International</DefaultValue>
      <Value>$(SqlCmdVar__2)</Value>
    </SqlCmdVariable>
    <SqlCmdVariable Include="TernaryLanguageId">
      <DefaultValue>zh</DefaultValue>
      <Value>$(SqlCmdVar__6)</Value>
    </SqlCmdVariable>
  </ItemGroup>
  <ItemGroup>
    <ArtifactReference Include="$(DacPacRootPath)\Extensions\Microsoft\SQLDB\Extensions\SqlServer\AzureV12\SqlSchemas\master.dacpac">
      <HintPath>$(DacPacRootPath)\Extensions\Microsoft\SQLDB\Extensions\SqlServer\AzureV12\SqlSchemas\master.dacpac</HintPath>
      <SuppressMissingDependenciesErrors>False</SuppressMissingDependenciesErrors>
      <DatabaseVariableLiteralValue>master</DatabaseVariableLiteralValue>
    </ArtifactReference>
  </ItemGroup>
  <ItemGroup>
    <RefactorLog Include="Tellma.Database.Application.refactorlog" />
  </ItemGroup>
</Project><|MERGE_RESOLUTION|>--- conflicted
+++ resolved
@@ -544,10 +544,7 @@
     <Build Include="dal\Stored Procedures\dal.Inbox__Check.sql" />
     <Build Include="map\map.Inbox.sql" />
     <Build Include="map\map.Outbox.sql" />
-<<<<<<< HEAD
-=======
     <Build Include="map\IfrsConcepts.sql" />
->>>>>>> a77d3017
   </ItemGroup>
   <ItemGroup>
     <None Include="Tests\12_ManualMisc.sql" />
