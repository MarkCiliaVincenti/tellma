﻿<?xml version="1.0" encoding="utf-8"?>
<Project DefaultTargets="Build" xmlns="http://schemas.microsoft.com/developer/msbuild/2003" ToolsVersion="4.0">
  <Import Project="$(MSBuildExtensionsPath)\$(MSBuildToolsVersion)\Microsoft.Common.props" Condition="Exists('$(MSBuildExtensionsPath)\$(MSBuildToolsVersion)\Microsoft.Common.props')" />
  <PropertyGroup>
    <Configuration Condition=" '$(Configuration)' == '' ">Debug</Configuration>
    <Platform Condition=" '$(Platform)' == '' ">AnyCPU</Platform>
    <Name>Tellma.Database.Application</Name>
    <SchemaVersion>2.0</SchemaVersion>
    <ProjectVersion>4.1</ProjectVersion>
    <ProjectGuid>{bf2096e3-ed24-4ee1-befc-a67c3ffa38b6}</ProjectGuid>
    <DSP>Microsoft.Data.Tools.Schema.Sql.SqlAzureV12DatabaseSchemaProvider</DSP>
    <OutputType>Database</OutputType>
    <RootPath>
    </RootPath>
    <RootNamespace>Tellma.Database.Application</RootNamespace>
    <AssemblyName>Tellma.Database.Application</AssemblyName>
    <ModelCollation>1025,CI</ModelCollation>
    <DefaultFileStructure>BySchemaAndSchemaType</DefaultFileStructure>
    <DeployToDatabase>True</DeployToDatabase>
    <TargetFrameworkVersion>v4.6.1</TargetFrameworkVersion>
    <TargetLanguage>CS</TargetLanguage>
    <AppDesignerFolder>Properties</AppDesignerFolder>
    <SqlServerVerification>False</SqlServerVerification>
    <IncludeCompositeObjects>True</IncludeCompositeObjects>
    <TargetDatabaseSet>True</TargetDatabaseSet>
    <IncludeSchemaNameInFileName>True</IncludeSchemaNameInFileName>
    <GenerateCreateScript>True</GenerateCreateScript>
    <DefaultCollation>Arabic_CI_AS</DefaultCollation>
    <DefaultFilegroup>PRIMARY</DefaultFilegroup>
    <CompatibilityMode>150</CompatibilityMode>
  </PropertyGroup>
  <PropertyGroup Condition=" '$(Configuration)|$(Platform)' == 'Release|AnyCPU' ">
    <OutputPath>bin\Release\</OutputPath>
    <BuildScriptName>$(MSBuildProjectName).sql</BuildScriptName>
    <TreatWarningsAsErrors>False</TreatWarningsAsErrors>
    <DebugType>pdbonly</DebugType>
    <Optimize>true</Optimize>
    <DefineDebug>false</DefineDebug>
    <DefineTrace>true</DefineTrace>
    <ErrorReport>prompt</ErrorReport>
    <WarningLevel>4</WarningLevel>
  </PropertyGroup>
  <PropertyGroup Condition=" '$(Configuration)|$(Platform)' == 'Debug|AnyCPU' ">
    <OutputPath>bin\Debug\</OutputPath>
    <BuildScriptName>$(MSBuildProjectName).sql</BuildScriptName>
    <TreatWarningsAsErrors>false</TreatWarningsAsErrors>
    <DebugSymbols>true</DebugSymbols>
    <DebugType>full</DebugType>
    <Optimize>false</Optimize>
    <DefineDebug>true</DefineDebug>
    <DefineTrace>true</DefineTrace>
    <ErrorReport>prompt</ErrorReport>
    <WarningLevel>4</WarningLevel>
  </PropertyGroup>
  <PropertyGroup>
    <VisualStudioVersion Condition="'$(VisualStudioVersion)' == ''">11.0</VisualStudioVersion>
    <!-- Default to the v11.0 targets path if the targets file for the current VS version is not found -->
    <SSDTExists Condition="Exists('$(MSBuildExtensionsPath)\Microsoft\VisualStudio\v$(VisualStudioVersion)\SSDT\Microsoft.Data.Tools.Schema.SqlTasks.targets')">True</SSDTExists>
    <VisualStudioVersion Condition="'$(SSDTExists)' == ''">11.0</VisualStudioVersion>
  </PropertyGroup>
  <Import Condition="'$(SQLDBExtensionsRefPath)' != ''" Project="$(SQLDBExtensionsRefPath)\Microsoft.Data.Tools.Schema.SqlTasks.targets" />
  <Import Condition="'$(SQLDBExtensionsRefPath)' == ''" Project="$(MSBuildExtensionsPath)\Microsoft\VisualStudio\v$(VisualStudioVersion)\SSDT\Microsoft.Data.Tools.Schema.SqlTasks.targets" />
  <ItemGroup>
    <Folder Include="Properties" />
    <Folder Include="dbo\" />
    <Folder Include="dbo\Tables\" />
    <Folder Include="dbo\Views\" />
    <Folder Include="dbo\Functions\" />
    <Folder Include="dbo\Stored Procedures\" />
    <Folder Include="dbo\User Defined Types\" />
    <Folder Include="Security\" />
    <Folder Include="Tests" />
    <Folder Include="Provisioning" />
    <Folder Include="api" />
    <Folder Include="bll" />
    <Folder Include="dal" />
    <Folder Include="bll\Stored Procedures" />
    <Folder Include="dal\Stored Procedures" />
    <Folder Include="dal\Functions" />
    <Folder Include="api\Stored Procedures" />
    <Folder Include="api\Functions" />
    <Folder Include="rpt" />
    <Folder Include="rpt\Functions" />
    <Folder Include="rpt\Stored Procedures" />
    <Folder Include="bll\Functions" />
    <Folder Include="map" />
    <Folder Include="Provisioning\00_Common" />
    <Folder Include="Provisioning\01_Security" />
    <Folder Include="Provisioning\02_Definitions" />
    <Folder Include="Provisioning\03_Basic" />
    <Folder Include="Provisioning\05_Contracts" />
    <Folder Include="Provisioning\04_Resources" />
    <Folder Include="Provisioning\06_Accounts" />
    <Folder Include="Provisioning\07_Entries" />
    <Folder Include="Provisioning\02_Definitions\f_LineDefinitions" />
    <Folder Include="Provisioning\07_Entries\101" />
    <Folder Include="wiz" />
    <Folder Include="wiz\Functions" />
    <Folder Include="wiz\Stored Procedures" />
  </ItemGroup>
  <ItemGroup>
    <Build Include="dbo\Tables\dbo.Documents.sql" />
    <Build Include="dbo\Tables\dbo.Contracts.sql" />
    <Build Include="dbo\Tables\dbo.LineDefinitionEntries.sql" />
    <Build Include="dbo\Tables\dbo.Users.sql" />
    <Build Include="dbo\Tables\dbo.DocumentAssignments.sql" />
    <Build Include="dbo\Tables\dbo.Lines.sql" />
    <Build Include="dbo\Tables\dbo.zIfrsAccountClassifications.sql" />
    <Build Include="dbo\Tables\dbo.zIfrsEntryClassifications.sql" />
    <Build Include="dbo\Tables\dbo.Reconciliation.sql" />
    <Build Include="dbo\Tables\dbo.Resources.sql" />
    <Build Include="dbo\Tables\dbo.Settings.sql" />
    <Build Include="dbo\Tables\dbo.DocumentDefinitions.sql" />
    <Build Include="dbo\Tables\dbo.Units.sql" />
    <Build Include="dbo\Tables\dbo.Centers.sql" />
    <Build Include="dbo\Functions\dbo.fn_FunctionalCurrencyId.sql" />
    <Build Include="dbo\User Defined Types\dbo.ValidationErrorList.sql" />
    <Build Include="Security\api.sql" />
    <Build Include="Security\dal.sql" />
    <Build Include="dbo\User Defined Types\dbo.ContractList.sql" />
    <Build Include="dbo\User Defined Types\dbo.IndexedIdList.sql" />
    <Build Include="dbo\Tables\dbo.Translations.sql" />
    <Build Include="dbo\User Defined Types\dbo.UnitList.sql" />
    <Build Include="dbo\User Defined Types\dbo.CenterList.sql" />
    <Build Include="dbo\User Defined Types\dbo.SettingList.sql" />
    <Build Include="dbo\User Defined Types\dbo.StringList.sql" />
    <Build Include="dbo\User Defined Types\dbo.ResourceList.sql" />
    <Build Include="dbo\User Defined Types\dbo.DocumentList.sql" />
    <Build Include="dbo\User Defined Types\dbo.WideLineList.sql" />
    <Build Include="dbo\Functions\dbo.fe_Center__FirstSibling.sql" />
    <Build Include="dbo\User Defined Types\dbo.VType.sql" />
    <None Include="Tests\00_TestMain.sql" />
    <None Include="Tests\04_IfrsDisclosures.sql" />
    <None Include="Tests\03_MeasurementUnits.sql" />
    <None Include="Tests\71_ResponsibilityCenters.sql" />
    <None Include="Tests\07_Resources.sql" />
    <None Include="Tests\30_HRCycle.sql" />
    <None Include="Tests\50_ProductionCycle.sql" />
    <None Include="Tests\60_SalesCycle.sql" />
    <None Include="Tests\21_Financing.sql" />
    <None Include="Tests\TestingToBeCleaned.sql" />
    <PostDeploy Include="Provisioning\__Main.sql" />
    <Build Include="Security\bll.sql" />
    <Build Include="dbo\Tables\dbo.LineDefinitions.sql" />
    <Build Include="dbo\Stored Procedures\dbo.ui_Documents_Lines_Entries__Json.sql" />
    <Build Include="dbo\Functions\dbo.fw_Documents__Json.sql" />
    <Build Include="dbo\Functions\dbo.fw_TransactionLines__Json.sql" />
    <Build Include="dbo\Functions\dbo.fw_TransactionEntries__Json.sql" />
    <Build Include="dbo\User Defined Types\dbo.AccountList.sql" />
    <Build Include="dbo\Functions\dbo.fn_User__Language.sql" />
    <Build Include="dbo\Tables\dbo.LineSignatures.sql" />
    <Build Include="dbo\Functions\dbo.fi_MyWorkspace.sql" />
    <Build Include="dbo\Tables\dbo.DocumentAssignmentsHistory.sql" />
    <Build Include="dbo\Tables\dbo.Notifications.sql" />
    <Build Include="dbo\Functions\dbo.fi_MyNotifications.sql" />
    <Build Include="dbo\Tables\dbo.Roles.sql" />
    <Build Include="dbo\Tables\dbo.Permissions.sql" />
    <Build Include="dbo\Tables\dbo.Views.sql" />
    <Build Include="dbo\User Defined Types\dbo.RoleList.sql" />
    <Build Include="dbo\User Defined Types\dbo.PermissionList.sql" />
    <Build Include="dbo\Tables\dbo.Entries.sql" />
    <Build Include="dbo\User Defined Types\dbo.EntryList.sql" />
    <Build Include="dbo\Tables\dbo.RoleMemberships.sql" />
    <Build Include="dbo\Tables\dbo.AccountClassifications.sql" />
    <Build Include="dbo\Views\dbo.Employees.sql" />
    <Build Include="dbo\Functions\dbo.fi_Contracts.sql" />
    <Build Include="dbo\Tables\dbo.IfrsDisclosureDetails.sql" />
    <Build Include="dbo\Functions\dbo.fi_IfrsDisclosureDetails.sql" />
    <Build Include="dbo\Tables\dbo.IfrsConcepts.sql" />
    <Build Include="dbo\Tables\dbo.IfrsDisclosures.sql" />
    <Build Include="dbo\User Defined Types\dbo.IfrsDisclosureDetailList.sql" />
    <Build Include="dbo\Stored Procedures\dbo.adm_Tree__Organize.sql" />
    <Build Include="dbo\User Defined Types\dbo.LineList.sql" />
    <Build Include="dbo\Tables\dbo.DocumentStatesHistory.sql" />
    <Build Include="dbo\Tables\dbo.VoucherBooklets.sql" />
    <Build Include="dbo\Tables\dbo.Workflows.sql" />
    <Build Include="dbo\Tables\dbo.WorkflowSignatures.sql" />
    <Build Include="dbo\Tables\dbo.VoucherTypes.sql" />
    <Build Include="dbo\User Defined Types\dbo.IdWithStateList.sql" />
    <Build Include="dbo\Tables\dbo.Plans.sql" />
    <Build Include="dbo\Tables\dbo.Lookups.sql" />
    <Build Include="dbo\User Defined Types\dbo.LookupList.sql" />
    <Build Include="dbo\User Defined Types\dbo.IdList.sql" />
    <Build Include="api\Stored Procedures\api.IfrsDisclosureDetails__Save.sql" />
    <Build Include="dal\Stored Procedures\dal.OnConnect.sql" />
    <Build Include="dal\Stored Procedures\dal.IfrsDisclosureDetails__Save.sql" />
    <Build Include="api\Stored Procedures\api.Units__Activate.sql" />
    <Build Include="api\Stored Procedures\api.Units__Delete.sql" />
    <Build Include="api\Stored Procedures\api.Units__Save.sql" />
    <Build Include="dal\Stored Procedures\dal.Units__Activate.sql" />
    <Build Include="dal\Stored Procedures\dal.Units__Delete.sql" />
    <Build Include="dal\Stored Procedures\dal.Units__Save.sql" />
    <Build Include="bll\Stored Procedures\bll.Units_Validate__Delete.sql" />
    <Build Include="bll\Stored Procedures\bll.Units_Validate__Save.sql" />
    <Build Include="bll\Stored Procedures\bll.Documents_Validate__Save.sql" />
    <Build Include="api\Stored Procedures\api.Lines__Sign.sql" />
    <Build Include="dal\Stored Procedures\dal.Lines__Sign.sql" />
    <Build Include="bll\Stored Procedures\bll.Lines_Ready__Select.sql" />
    <Build Include="dal\Stored Procedures\dal.Lines_State__Update.sql" />
    <Build Include="dal\Stored Procedures\dal.Settings__Save.sql" />
    <Build Include="bll\Stored Procedures\bll.IfrsDisclosureDetails_Validate__Save.sql" />
    <Build Include="dbo\User Defined Types\dbo.LineRoleList.sql" />
    <Build Include="api\Stored Procedures\api.Documents__Assign.sql" />
    <Build Include="dal\Stored Procedures\dal.Action_View__Permissions.sql" />
    <Build Include="dal\Stored Procedures\dal.Documents__Assign.sql" />
    <Build Include="bll\Stored Procedures\bll.Documents_Validate__Assign.sql" />
    <Build Include="bll\Stored Procedures\bll.Lines_Validate__Sign.sql" />
    <Build Include="Security\rpt.sql" />
    <Build Include="rpt\Stored Procedures\rpt.Ifrs_110000.sql" />
    <Build Include="dal\Stored Procedures\dal.Resources__Save.sql" />
    <Build Include="dal\Stored Procedures\dal.Resources__Delete.sql" />
    <Build Include="api\Stored Procedures\api.Resources__Save.sql" />
    <Build Include="api\Stored Procedures\api.Resources__Delete.sql" />
    <Build Include="bll\Stored Procedures\bll.Resources_Validate__Delete.sql" />
    <Build Include="bll\Stored Procedures\bll.Resources_Validate__Save.sql" />
    <Build Include="dal\Stored Procedures\dal.Contracts__Save.sql" />
    <Build Include="dbo\User Defined Types\dbo.IndexedImageIdList.sql" />
    <Build Include="dal\Stored Procedures\dal.Roles__Save.sql" />
    <Build Include="dal\Stored Procedures\dal.AccountClassifications__Save.sql" />
    <Build Include="dal\Stored Procedures\dal.Accounts__Deprecate.sql" />
    <Build Include="dbo\Tables\dbo.IfrsStatements.sql" />
    <Build Include="dal\Stored Procedures\dal.Permissions__Load.sql" />
    <Build Include="dal\Stored Procedures\dal.Users__SetExternalIdByUserId.sql" />
    <Build Include="dal\Stored Procedures\dal.Users__SetEmailByUserId.sql" />
    <Build Include="dal\Stored Procedures\dal.AddUserPermissionsVersion.sql" />
    <Build Include="dal\Stored Procedures\dal.Users__SaveSettings.sql" />
    <Build Include="dbo\Tables\dbo.UserSettings.sql" />
    <Build Include="dal\Stored Procedures\dal.UserSettings__Load.sql" />
    <Build Include="map\map.Units.sql" />
    <Build Include="dbo\User Defined Types\dbo.UserList.sql" />
    <Build Include="map\map.Users.sql" />
    <Build Include="bll\Stored Procedures\bll.Users_Validate__Save.sql" />
    <Build Include="api\Stored Procedures\api.Contracts__Save.sql" />
    <Build Include="bll\Stored Procedures\bll.Contracts_Validate__Save.sql" />
    <Build Include="bll\Stored Procedures\bll.Resources__Preprocess.sql" />
    <Build Include="dbo\User Defined Types\dbo.RoleMembershipList.sql" />
    <Build Include="dal\Stored Procedures\dal.Roles__Activate.sql" />
    <Build Include="bll\Stored Procedures\bll.Roles_Validate__Save.sql" />
    <Build Include="bll\Stored Procedures\bll.Roles_Validate__Delete.sql" />
    <Build Include="dal\Stored Procedures\dal.Contracts__Activate.sql" />
    <Build Include="dal\Stored Procedures\dal.Contracts__Delete.sql" />
    <Build Include="dal\Stored Procedures\dal.Blobs__Delete.sql" />
    <Build Include="dal\Stored Procedures\dal.Blobs__Get.sql" />
    <Build Include="dal\Stored Procedures\dal.Blobs__Save.sql" />
    <Build Include="dal\Stored Procedures\dal.Roles__Delete.sql" />
    <Build Include="dal\Stored Procedures\dal.Users__Delete.sql" />
    <Build Include="dal\Stored Procedures\dal.Users__Save.sql" />
    <Build Include="bll\Stored Procedures\bll.Contracts_Validate__Delete.sql" />
    <Build Include="bll\Stored Procedures\bll.Users_Validate__Delete.sql" />
    <Build Include="dbo\Tables\dbo.Blobs.sql" />
    <Build Include="map\map.Contracts.sql" />
    <Build Include="map\map.Roles.sql" />
    <Build Include="bll\Stored Procedures\bll.AccountTypes_Validate__Delete.sql" />
    <Build Include="dbo\Tables\dbo.ResourceDefinitions.sql" />
    <Build Include="dbo\Tables\dbo.Currencies.sql" />
    <Build Include="dbo\Tables\dbo.ResourceProviders.sql" />
    <Build Include="bll\Stored Procedures\bll.Lookups_Validate__Save.sql" />
    <Build Include="dal\Stored Procedures\dal.Lookups__Save.sql" />
    <Build Include="dal\Stored Procedures\dal.Lookups__Delete.sql" />
    <Build Include="dal\Stored Procedures\dal.Lookups__Activate.sql" />
    <Build Include="bll\Stored Procedures\bll.Lookups_Validate__Delete.sql" />
    <Build Include="map\map.Lookups.sql" />
    <Build Include="dbo\User Defined Types\dbo.CurrencyList.sql" />
    <Build Include="bll\Stored Procedures\bll.Currencies_Validate__Save.sql" />
    <Build Include="dal\Stored Procedures\dal.Currencies__Save.sql" />
    <Build Include="bll\Stored Procedures\bll.Currencies_Validate__Delete.sql" />
    <Build Include="dbo\Functions\dbo.fn_Localize.sql" />
    <Build Include="dal\Stored Procedures\dal.Currencies__Delete.sql" />
    <Build Include="dal\Stored Procedures\dal.Currencies__Activate.sql" />
    <Build Include="map\map.Currencies.sql" />
    <Build Include="dbo\User Defined Types\dbo.IndexedStringList.sql" />
    <Build Include="dal\Stored Procedures\dal.Resources__Activate.sql" />
    <Build Include="map\map.Resources.sql" />
    <Build Include="Security\map.sql" />
    <Build Include="api\Stored Procedures\api.Lookups__Delete.sql" />
    <Build Include="api\Stored Procedures\api.Lookups__Activate.sql" />
    <Build Include="api\Stored Procedures\api.Lookups__Save.sql" />
    <Build Include="dal\Stored Procedures\dal.Action_ViewPrefix__Permissions.sql" />
    <Build Include="bll\Functions\bll.fn_EmployeeIncomeTax.sql" />
    <Build Include="api\Stored Procedures\api.AccountTypes__Delete.sql" />
    <Build Include="api\Stored Procedures\api.AccountTypes__Save.sql" />
    <Build Include="dbo\Tables\dbo.Accounts.sql" />
    <Build Include="rpt\Stored Procedures\rpt.FinishedGoods__TrialBalance.sql" />
    <Build Include="rpt\Stored Procedures\rpt.RawMaterials__TrialBalance.sql" />
    <Build Include="rpt\Stored Procedures\rpt.MerchandiseInTransit__TrialBalance.sql" />
    <Build Include="rpt\Stored Procedures\rpt.RawMaterials__TopByCountOut.sql" />
    <Build Include="api\Stored Procedures\api.AccountClassifications__Save.sql" />
    <Build Include="dbo\User Defined Types\dbo.AccountClassificationList.sql" />
    <Build Include="bll\Stored Procedures\bll.AccountClassifications_Validate__Save.sql" />
    <Build Include="api\Stored Procedures\api.Roles__Activate.sql" />
    <Build Include="api\Stored Procedures\api.Contracts__Activate.sql" />
    <Build Include="api\Stored Procedures\api.AccountClassifications__Deprecate.sql" />
    <Build Include="bll\Stored Procedures\bll.AccountClassifications_Validate__Deprecate.sql" />
    <Build Include="dal\Stored Procedures\dal.AccountClassifications__Deprecate.sql" />
    <Build Include="map\map.AccountClassifications.sql" />
    <Build Include="bll\Stored Procedures\bll.AccountClassifications_Validate__Delete.sql" />
    <Build Include="dal\Stored Procedures\dal.AccountClassifications__Delete.sql" />
    <Build Include="bll\Stored Procedures\bll.AccountClassifications_Validate__DeleteWithDescendants.sql" />
    <Build Include="dal\Stored Procedures\dal.AccountClassifications__DeleteWithDescendants.sql" />
    <Build Include="api\Stored Procedures\api.Accounts__Save.sql" />
    <Build Include="dal\Stored Procedures\dal.Accounts__Save.sql" />
    <Build Include="bll\Stored Procedures\bll.Accounts_Validate__Save.sql" />
    <Build Include="dal\Stored Procedures\dal.Accounts__Delete.sql" />
    <Build Include="bll\Stored Procedures\bll.Accounts_Validate__Delete.sql" />
    <Build Include="map\map.Accounts.sql" />
    <Build Include="bll\Stored Procedures\bll.Lines_Validate__Unsign.sql" />
    <Build Include="dbo\Tables\dbo.LookupDefinitions.sql" />
    <Build Include="dbo\Tables\dbo.EntryTypes.sql" />
    <Build Include="map\map.EntryTypes.sql" />
    <Build Include="dbo\Functions\dbo.fn_Lookup.sql" />
    <Build Include="dbo\Functions\dbo.fn_UnitName__Id.sql" />
    <Build Include="dbo\Functions\dbo.fn_ResourceName__Id.sql" />
    <Build Include="dbo\Tables\dbo.ResourcePacks.sql" />
    <Build Include="dbo\User Defined Types\dbo.LookupDefinitionList.sql" />
    <Build Include="bll\Stored Procedures\bll.LookupDefinitions_Validate__Save.sql" />
    <Build Include="dal\Stored Procedures\dal.LookupDefinitions__Save.sql" />
    <Build Include="bll\Stored Procedures\bll.LookupDefinitions_Validate__Delete.sql" />
    <Build Include="dal\Stored Procedures\dal.LookupDefinitions__Delete.sql" />
    <Build Include="dal\Stored Procedures\dal.LookupDefinitions__UpdateState.sql" />
    <Build Include="map\map.LookupDefinitions.sql" />
    <Build Include="rpt\Stored Procedures\rpt.Docs__UI.sql" />
    <Build Include="bll\Stored Procedures\bll.Documents_Validate__Close.sql" />
    <Build Include="api\Stored Procedures\api.Documents__Close.sql" />
    <Build Include="dbo\Functions\dbo.fn_StateId__State.sql" />
    <Build Include="bll\Functions\bll.fi_Lines__Ready.sql" />
    <Build Include="bll\Stored Procedures\bll.PurchaseInvoice__Fill.sql" />
    <Build Include="api\Stored Procedures\api.Centers__Save.sql" />
    <Build Include="dal\Stored Procedures\dal.Centers__Save.sql" />
    <Build Include="api\Stored Procedures\api.Roles__Save.sql" />
    <Build Include="bll\Stored Procedures\bll.Centers_Validate__Save.sql" />
    <Build Include="dal\Stored Procedures\dal.Centers__Delete.sql" />
    <Build Include="dal\Stored Procedures\dal.Centers__DeleteWithDescendants.sql" />
    <Build Include="bll\Stored Procedures\bll.Centers_Validate__Delete.sql" />
    <Build Include="bll\Stored Procedures\bll.Centers_Validate__DeleteWithDescendants.sql" />
    <Build Include="dal\Stored Procedures\dal.Centers__Activate.sql" />
    <Build Include="map\map.Centers.sql" />
    <Build Include="dbo\Tables\dbo.ContractDefinitions.sql" />
    <Build Include="dal\Stored Procedures\dal.Users__Activate.sql" />
    <Build Include="dal\Stored Procedures\dal.EntryTypes__Activate.sql" />
    <Build Include="bll\Stored Procedures\bll.EntryTypes_Validate__Save.sql" />
    <Build Include="api\Stored Procedures\api.EntryTypes__Save.sql" />
    <Build Include="dbo\User Defined Types\dbo.EntryTypeList.sql" />
    <Build Include="dal\Stored Procedures\dal.EntryTypes__Save.sql" />
    <Build Include="dbo\Functions\dbo.fn_ATCode__Id.sql" />
    <Build Include="api\Stored Procedures\api.Currencies__Save.sql" />
    <Build Include="api\Stored Procedures\api.Currencies__Delete.sql" />
    <Build Include="api\Stored Procedures\api.Currencies__Activate.sql" />
    <Build Include="bll\Functions\bll.fn_Prefix_CodeWidth_SN__Code.sql" />
    <Build Include="bll\Stored Procedures\bll.Settings_Validate__Save.sql" />
    <Build Include="api\Stored Procedures\api.Settings__Save.sql" />
    <Build Include="bll\Stored Procedures\bll.WideLines__Unpivot.sql" />
    <Build Include="bll\Stored Procedures\bll.LineDefinitionEntries__Pivot.sql" />
    <Build Include="dal\Stored Procedures\dal.EntryTypes__Delete.sql" />
    <Build Include="dal\Stored Procedures\dal.EntryTypes__DeleteWithDescendants.sql" />
    <Build Include="bll\Stored Procedures\bll.EntryTypes_Validate__Delete.sql" />
    <Build Include="bll\Stored Procedures\bll.EntryTypes_Validate__DeleteWithDescendants.sql" />
    <Build Include="map\map.Documents.sql" />
    <Build Include="map\map.Lines.sql" />
    <Build Include="map\map.Entries.sql" />
    <Build Include="api\Stored Procedures\api.Documents__Open.sql" />
    <Build Include="bll\Stored Procedures\bll.Documents_Validate__Open.sql" />
    <Build Include="dbo\Functions\dbo.fn_ETCode__Id.sql" />
    <Build Include="api\Stored Procedures\api.Documents__Sign.sql" />
    <Build Include="dbo\Tables\dbo.LineDefinitionStateReasons.sql" />
    <Build Include="api\Stored Procedures\api.Document_Comment__Save.sql" />
    <Build Include="bll\Stored Procedures\bll.Document_Validate__Comment_Save.sql" />
    <Build Include="dal\Stored Procedures\dal.Document_Comment__Save.sql" />
    <Build Include="map\map.DocumentAssignmentsHistory.sql" />
    <None Include="Provisioning\00_Common\a_AdminUser.sql" />
    <None Include="Provisioning\00_Common\b_FunctionalCurrency.sql" />
    <None Include="Provisioning\00_Common\c_Settings.sql" />
    <None Include="Provisioning\00_Common\w_IfrsConcepts.sql" />
    <None Include="Provisioning\00_Common\x_IfrsDisclosures.sql" />
    <Build Include="dbo\Functions\dbo.fn_LanguageId__Symbol.sql" />
    <Build Include="dal\Stored Procedures\dal.Definitions__Load.sql" />
    <Build Include="dal\Stored Procedures\dal.Settings__Load.sql" />
    <Build Include="bll\Stored Procedures\bll.Accounts__Preprocess.sql" />
    <None Include="Provisioning\02_Definitions\a_LookupDefinitions.sql" />
    <None Include="Provisioning\02_Definitions\g_DocumentDefinitions.sql" />
    <None Include="Provisioning\01_Security\c_Workflows.sql" />
    <None Include="Provisioning\03_Basic\a_Currencies.sql" />
    <None Include="Provisioning\03_Basic\b_Units.sql" />
    <None Include="Provisioning\03_Basic\c_Lookups.sql" />
    <None Include="Provisioning\05_Contracts\06_Suppliers.sql" />
    <None Include="Provisioning\05_Contracts\03_Customers.sql" />
    <None Include="Provisioning\05_Contracts\10_Employees.sql" />
    <None Include="Provisioning\05_Contracts\08_CashCustodians.sql" />
    <None Include="Provisioning\05_Contracts\05_Partners.sql" />
    <None Include="Provisioning\04_Resources\a1_PPE_motor-vehicles.sql" />
    <None Include="Provisioning\04_Resources\101_property-plant-and-equipment.sql" />
    <None Include="Provisioning\04_Resources\a3_PPE_machineries.sql" />
    <None Include="Provisioning\04_Resources\102_property-plant-and-equipment.sql" />
    <None Include="Provisioning\04_Resources\104_raw-materials.sql" />
    <None Include="Provisioning\04_Resources\d1_FG_vehicles.sql" />
    <None Include="Provisioning\04_Resources\104_finished_goods.sql" />
    <None Include="Provisioning\04_Resources\e1_CCE_received-checks.sql" />
    <None Include="Provisioning\04_Resources\101_employee-benefits.sql" />
    <None Include="Provisioning\06_Accounts\b_AccountClassifications.sql" />
    <Build Include="dal\Stored Procedures\dal.ContractDefinitions__Save.sql" />
    <Build Include="dbo\User Defined Types\dbo.ContractDefinitionList.sql" />
    <Build Include="dbo\User Defined Types\dbo.LineDefinitionList.sql" />
    <Build Include="dal\Stored Procedures\dal.LineDefinitions__Save.sql" />
    <Build Include="dbo\User Defined Types\dbo.ResourceDefinitionList.sql" />
    <Build Include="dbo\Tables\dbo.LineDefinitionColumns.sql" />
    <Build Include="dbo\User Defined Types\dbo.LineDefinitionColumnList.sql" />
    <Build Include="dbo\User Defined Types\dbo.LineDefinitionStateReasonList.sql" />
    <Build Include="dbo\User Defined Types\dbo.DocumentDefinitionList.sql" />
    <Build Include="dbo\User Defined Types\dbo.DocumentDefinitionLineDefinitionList.sql" />
    <Build Include="dal\Stored Procedures\dal.DocumentDefinitions__Save.sql" />
    <Build Include="dbo\Tables\dbo.DocumentDefinitionLineDefinitions.sql" />
    <Build Include="dbo\User Defined Types\dbo.WorkflowList.sql" />
    <Build Include="dbo\User Defined Types\dbo.WorkflowSignatureList.sql" />
    <Build Include="bll\Stored Procedures\bll.ContractDefinitions_Validate__Save.sql" />
    <Build Include="api\Stored Procedures\api.ContractDefinitions__Save.sql" />
    <Build Include="bll\Stored Procedures\bll.ContractDefinitions_Validate__Delete.sql" />
    <Build Include="dal\Stored Procedures\dal.ContractDefinitions__Delete.sql" />
    <Build Include="bll\Stored Procedures\bll.Documents_Validate__Delete.sql" />
    <Build Include="dal\Stored Procedures\dal.Documents__Delete.sql" />
    <Build Include="map\map.DetailsEntries.sql" />
    <Build Include="map\map.SummaryEntries.sql" />
    <Build Include="dal\Stored Procedures\dal.ResourceDefinitions__Save.sql" />
    <Build Include="bll\Stored Procedures\bll.ResourceDefinitions_Validate__Save.sql" />
    <Build Include="bll\Stored Procedures\bll.ResourceDefinitions_Validate__Delete.sql" />
    <Build Include="dal\Stored Procedures\dal.ResourceDefinitions__Delete.sql" />
    <Build Include="api\Stored Procedures\api.ResourceDefinitions__Save.sql" />
    <Build Include="dbo\Functions\dbo.fn_AGCode__Id.sql" />
    <Build Include="rpt\Stored Procedures\rpt.Ifrs_810000.sql" />
    <Build Include="rpt\Stored Procedures\rpt.Ifrs_210000.sql" />
    <Build Include="rpt\Stored Procedures\rpt.Ifrs_220000.sql" />
    <Build Include="rpt\Stored Procedures\rpt.Ifrs_310000.sql" />
    <Build Include="rpt\Stored Procedures\rpt.Ifrs_320000.sql" />
    <Build Include="rpt\Stored Procedures\rpt.Ifrs_510000.sql" />
    <Build Include="rpt\Stored Procedures\rpt.Ifrs_520000.sql" />
    <Build Include="rpt\Stored Procedures\rpt.Ifrs_610000.sql" />
    <Build Include="dbo\User Defined Types\dbo.AccountTypeList.sql" />
    <Build Include="dbo\Tables\dbo.AccountTypes.sql" />
    <Build Include="dal\Stored Procedures\dal.AccountTypes__Delete.sql" />
    <Build Include="bll\Stored Procedures\bll.AccountTypes_Validate__Save.sql" />
    <Build Include="dal\Stored Procedures\dal.AccountTypes__Save.sql" />
    <Build Include="dal\Stored Procedures\dal.AccountTypes__DeleteWithDescendants.sql" />
    <Build Include="dal\Stored Procedures\dal.AccountTypes__Activate.sql" />
    <Build Include="map\map.AccountTypes.sql" />
    <None Include="Provisioning\00_Common\d_EntryTypes.sql" />
    <None Include="Provisioning\00_Common\e_AccountTypes.sql" />
    <Build Include="dbo\User Defined Types\dbo.LineDefinitionEntryList.sql" />
    <Build Include="api\Stored Procedures\api.LineDefinitions__Save.sql" />
    <Build Include="bll\Stored Procedures\bll.LineDefinitions_Validate__Save.sql" />
    <Build Include="dbo\User Defined Types\dbo.AttachmentList.sql" />
    <Build Include="dbo\Tables\dbo.Attachments.sql" />
    <Build Include="map\map.Attachments.sql" />
    <Build Include="api\Stored Procedures\api.Documents__Cancel.sql" />
    <Build Include="bll\Stored Procedures\bll.Documents_Validate__Cancel.sql" />
    <Build Include="dal\Stored Procedures\dal.Documents__Cancel.sql" />
    <Build Include="map\map.LinesRequiredSignatures.sql" />
    <Build Include="dbo\Views\dbo.WorkflowsView.sql" />
    <Build Include="dbo\Tables\dbo.ReportDefinitions.sql" />
    <Build Include="dbo\Tables\dbo.ReportParameterDefinitions.sql" />
    <Build Include="dbo\Tables\dbo.ReportSelectDefinitions.sql" />
    <Build Include="dbo\Tables\dbo.ReportDimensionDefinitions.sql" />
    <Build Include="dbo\Tables\dbo.ReportMeasureDefinitions.sql" />
    <Build Include="dbo\User Defined Types\dbo.ReportDefinitionList.sql" />
    <Build Include="dbo\User Defined Types\dbo.ReportParameterDefinitionList.sql" />
    <Build Include="dbo\User Defined Types\dbo.ReportSelectDefinitionList.sql" />
    <Build Include="dbo\User Defined Types\dbo.ReportDimensionDefinitionList.sql" />
    <Build Include="dbo\User Defined Types\dbo.ReportMeasureDefinitionList.sql" />
    <Build Include="bll\Stored Procedures\bll.ReportDefinitions_Validate__Save.sql" />
    <Build Include="dal\Stored Procedures\dal.ReportDefinitions__Save.sql" />
    <Build Include="bll\Stored Procedures\bll.ReportDefinitions_Validate__Delete.sql" />
    <Build Include="dal\Stored Procedures\dal.ReportDefinitions__Delete.sql" />
    <Build Include="map\map.ReportDefinitions.sql" />
    <Build Include="map\map.ReportParameterDefinitions.sql" />
    <Build Include="map\map.ReportSelectDefinitions.sql" />
    <Build Include="map\map.ReportRowDefinitions.sql" />
    <Build Include="map\map.ReportColumnDefinitions.sql" />
    <Build Include="map\map.ReportMeasureDefinitions.sql" />
    <Build Include="dbo\Tables\dbo.ResourceUnits.sql" />
    <Build Include="dbo\User Defined Types\dbo.ResourceUnitList.sql" />
    <Build Include="dbo\Tables\dbo.Registers.sql" />
    <None Include="Provisioning\02_Definitions\f_LineDefinitions\100_LineDefinitions.sql" />
    <None Include="Provisioning\02_Definitions\f_LineDefinitions\101_LineDefinitions.sql" />
    <None Include="Provisioning\02_Definitions\f_LineDefinitions\103_LineDefinitions.sql" />
    <None Include="Provisioning\02_Definitions\f_LineDefinitions\102_LineDefinitions.sql" />
    <None Include="Provisioning\02_Definitions\f_LineDefinitions\104_LineDefinitions.sql" />
    <None Include="Provisioning\02_Definitions\f_LineDefinitions\105_LineDefinitions.sql" />
    <None Include="Provisioning\02_Definitions\f_LineDefinitions\999_LineDefinitions.sql" />
    <None Include="Provisioning\05_Contracts\09_Warehouses.sql" />
    <None Include="Provisioning\04_Resources\102_employee-benefits.sql" />
    <Build Include="map\map.ResourceUnits.sql" />
    <Build Include="dbo\User Defined Types\dbo.IndexIdWithHeaderList.sql" />
    <Build Include="bll\Stored Procedures\bll.AccountTypes_Validate__DeleteWithDescendants.sql" />
    <Build Include="api\Stored Procedures\api.AccountTypes__DeleteWithDescendants.sql" />
    <Build Include="bll\Stored Procedures\bll.Lines__Pivot.sql" />
    <Build Include="dbo\Tables\dbo.RuleTypes.sql" />
    <Build Include="dal\Stored Procedures\dal.Lines__SignAndRefresh.sql" />
    <Build Include="dbo\Tables\dbo.PredicateTypes.sql" />
    <Build Include="map\map.DocumentsRequiredSignatures.sql" />
    <Build Include="api\Stored Procedures\api.Documents__Uncancel.sql" />
    <Build Include="bll\Stored Procedures\bll.Documents_Validate__Uncancel.sql" />
    <Build Include="bll\Stored Procedures\bll.Documents__Preprocess.sql" />
    <Build Include="api\Stored Procedures\api.Documents__Save.sql" />
    <Build Include="dal\Stored Procedures\dal.Documents__SaveAndRefresh.sql" />
    <Build Include="map\map.LineDefinitionEntries.sql" />
    <Build Include="dal\Stored Procedures\dal.Documents__Close.sql" />
    <Build Include="dal\Stored Procedures\dal.Documents__Open.sql" />
    <Build Include="dal\Stored Procedures\dal.Documents__Uncancel.sql" />
    <Build Include="rpt\Stored Procedures\rpt.Production__Actual_vs_Planned.sql" />
    <Build Include="map\map.DocumentDefinitions.sql" />
    <Build Include="dbo\Tables\dbo.ExchangeRates.sql" />
    <Build Include="dbo\User Defined Types\dbo.ExchangeRateList.sql" />
    <Build Include="api\Stored Procedures\api.ExchangeRates__Save.sql" />
    <Build Include="api\Stored Procedures\api.ExchangeRates__Delete.sql" />
    <Build Include="dal\Stored Procedures\dal.ExchangeRates__Save.sql" />
    <Build Include="dal\Stored Procedures\dal.ExchangeRates__Delete.sql" />
    <Build Include="bll\Stored Procedures\bll.ExchangeRates_Validate__Save.sql" />
    <Build Include="bll\Stored Procedures\bll.ExchangeRates_Validate__Delete.sql" />
    <Build Include="dbo\Functions\dbo.fn_DateAdd.sql" />
    <Build Include="dbo\User Defined Types\dbo.IndexIdWithStringHeaderList.sql" />
    <Build Include="bll\Stored Procedures\bll.Lines_Validate__State_Data.sql" />
    <Build Include="bll\Stored Procedures\bll.LineSignatures_Validate__Delete.sql" />
    <Build Include="dal\Stored Procedures\dal.LineSignatures__DeleteAndRefresh.sql" />
    <Build Include="wiz\Stored Procedures\wiz.GainLossOnExchange__Prepare.sql" />
    <Build Include="wiz\Functions\wiz.fn_ConvertToFunctional.sql" />
    <Build Include="Security\wiz.sql" />
    <Build Include="map\map.ExchangeRates.sql" />
    <Build Include="map\map.LineDefinitions.sql" />
    <Build Include="map\map.DocumentStatesHistory.sql" />
    <Build Include="dbo\Tables\dbo.AgentUsers.sql" />
    <Build Include="rpt\Stored Procedures\rpt.FinancialRatios.sql" />
    <Build Include="dbo\Tables\dbo.ApportionmentRates.sql" />
    <Build Include="dbo\Tables\dbo.AbsorptionRates.sql" />
    <None Include="Provisioning\00_Common\e_AccountTypes_Liquidity.sql" />
    <Build Include="dal\Stored Procedures\dal.InboxCounts__Load.sql" />
    <Build Include="dal\Stored Procedures\dal.Documents__Preview.sql" />
    <Build Include="dal\Stored Procedures\dal.Inbox__Check.sql" />
    <Build Include="map\map.Inbox.sql" />
    <Build Include="map\map.Outbox.sql" />
    <Build Include="map\IfrsConcepts.sql" />
    <None Include="Provisioning\03_Basic\e_Centers.sql" />
    <Build Include="dbo\Tables\dbo.AccountDefinitions.sql" />
    <Build Include="dbo\Tables\dbo.AccountDefinitionCenterTypes.sql" />
    <Build Include="dbo\Tables\dbo.AccountDefinitionResourceDefinitions.sql" />
    <Build Include="dbo\Tables\dbo.AccountDefinitionContractDefinitions.sql" />
    <Build Include="dbo\Tables\dbo.AccountMappings.sql" />
    <Build Include="dbo\Tables\dbo.Agents.sql" />
    <Build Include="wiz\Stored Procedures\wiz.Paysheet__Prepare.sql" />
    <Build Include="wiz\Stored Procedures\wiz.AssetsDepreciation__Populate.sql" />
<<<<<<< HEAD
    <Build Include="dal\Stored Procedures\dal.Segments__Save.sql" />
    <Build Include="dbo\Tables\dbo.Segments.sql" />
=======
    <Build Include="dbo\Tables\dbo.MarkupTemplates.sql" />
    <Build Include="dbo\User Defined Types\dbo.MarkupTemplateList.sql" />
    <Build Include="bll\Stored Procedures\bll.MarkupTemplates_Validate__Save.sql" />
    <Build Include="dal\Stored Procedures\dal.MarkupTemplates__Save.sql" />
    <Build Include="bll\Stored Procedures\bll.MarkupTemplates_Validate__Delete.sql" />
    <Build Include="dal\Stored Procedures\dal.MarkupTemplates__Delete.sql" />
    <Build Include="map\map.MarkupTemplates.sql" />
    <Build Include="dbo\Tables\dbo.DocumentDefinitionMarkupTemplates.sql" />
    <Build Include="dbo\User Defined Types\dbo.DocumentDefinitionMarkupTemplateList.sql" />
>>>>>>> c1df3650
  </ItemGroup>
  <ItemGroup>
    <None Include="Tests\12_ManualMisc.sql" />
    <None Include="Tests\72_ResourceClassifications.sql" />
    <None Include="Tests\12_Purchasing.sql" />
    <None Include="Tests\14_Sales.sql" />
    <None Include="IntegrationTests.publish.xml" />
    <None Include="Tests\07_Resources_FinancialLiabilities.sql" />
    <None Include="Tests\07_Resources_FinancialAssets.sql" />
    <None Include="Tests\07_Resources_ProductionSupplies.sql" />
    <None Include="Tests\13_HRCycle.sql" />
    <None Include="dbo\User Defined Types\Readme.txt" />
    <None Include="101.BananSD.publish.xml" />
    <None Include="103.LifanCars.publish.xml" />
    <None Include="104.WaliaSteel.publish.xml" />
    <None Include="102.BananET.publish.xml" />
    <None Include="Provisioning\00_Common\__Declarations.sql" />
    <None Include="Provisioning\01_Security\b_RolesMemberships.sql" />
    <None Include="Provisioning\01_Security\a_Users.sql" />
    <None Include="Provisioning\02_Definitions\b_ResourceDefinitions.sql" />
    <None Include="Provisioning\02_Definitions\c_ContractDefinitions.sql" />
    <None Include="Provisioning\05_Contracts\02_Creditors.sql" />
    <None Include="Provisioning\05_Contracts\04_Debtors.sql" />
    <None Include="105.Simpex.publish.xml" />
    <None Include="Provisioning\04_Resources\105_merchandise.sql" />
    <None Include="Provisioning\06_Accounts\105_Accounts.sql" />
    <None Include="Tellma.Database.Application.publish.xml" />
    <None Include="Provisioning\07_Entries\01E5_manual-journal-vouchers.sql" />
    <None Include="Provisioning\06_Accounts\101_Accounts.sql" />
    <None Include="Provisioning\07_Entries\101\101a_manual-journal-vouchers.sql" />
    <None Include="Provisioning\07_Entries\101\101b_cash-purchase-vouchers.sql" />
    <None Include="Provisioning\00_Common\f_RuleTypes.sql" />
    <Build Include="dal\Stored Procedures\dal.Documents_State__Update.sql" />
    <None Include="Provisioning\07_Entries\101\101d_revenue-recognition-vouchers.sql" />
    <None Include="Provisioning\04_Resources\101_revenue_services.sql" />
    <None Include="101.AzureBananSDTraining.publish.xml" />
    <None Include="Provisioning\02_Definitions\e_AccountDefinitions.sql" />
    <None Include="Provisioning\03_Basic\d_Segments.sql" />
    <None Include="Provisioning\06_Accounts\101_AccountsMappings.sql" />
    <None Include="Provisioning\05_Contracts\01_Agents.sql" />
    <None Include="Provisioning\07_Entries\101\101c_cash-payment-vouchers.sql" />
  </ItemGroup>
  <ItemGroup>
    <SqlCmdVariable Include="DeployEmail">
      <DefaultValue>admin@tellma.com</DefaultValue>
      <Value>$(SqlCmdVar__1)</Value>
    </SqlCmdVariable>
    <SqlCmdVariable Include="FunctionalCurrency">
      <DefaultValue>ETB</DefaultValue>
      <Value>$(SqlCmdVar__4)</Value>
    </SqlCmdVariable>
    <SqlCmdVariable Include="PrimaryLanguageId">
      <DefaultValue>en</DefaultValue>
      <Value>$(SqlCmdVar__3)</Value>
    </SqlCmdVariable>
    <SqlCmdVariable Include="ProvisionData">
      <DefaultValue>1</DefaultValue>
      <Value>$(SqlCmdVar__7)</Value>
    </SqlCmdVariable>
    <SqlCmdVariable Include="SecondaryLanguageId">
      <DefaultValue>ar</DefaultValue>
      <Value>$(SqlCmdVar__5)</Value>
    </SqlCmdVariable>
    <SqlCmdVariable Include="ShortCompanyName">
      <DefaultValue>ACME International</DefaultValue>
      <Value>$(SqlCmdVar__2)</Value>
    </SqlCmdVariable>
    <SqlCmdVariable Include="TernaryLanguageId">
      <DefaultValue>zh</DefaultValue>
      <Value>$(SqlCmdVar__6)</Value>
    </SqlCmdVariable>
  </ItemGroup>
  <ItemGroup>
    <ArtifactReference Include="$(DacPacRootPath)\Extensions\Microsoft\SQLDB\Extensions\SqlServer\AzureV12\SqlSchemas\master.dacpac">
      <HintPath>$(DacPacRootPath)\Extensions\Microsoft\SQLDB\Extensions\SqlServer\AzureV12\SqlSchemas\master.dacpac</HintPath>
      <SuppressMissingDependenciesErrors>False</SuppressMissingDependenciesErrors>
      <DatabaseVariableLiteralValue>master</DatabaseVariableLiteralValue>
    </ArtifactReference>
  </ItemGroup>
  <ItemGroup>
    <RefactorLog Include="Tellma.Database.Application.refactorlog" />
  </ItemGroup>
</Project><|MERGE_RESOLUTION|>--- conflicted
+++ resolved
@@ -544,10 +544,6 @@
     <Build Include="dbo\Tables\dbo.Agents.sql" />
     <Build Include="wiz\Stored Procedures\wiz.Paysheet__Prepare.sql" />
     <Build Include="wiz\Stored Procedures\wiz.AssetsDepreciation__Populate.sql" />
-<<<<<<< HEAD
-    <Build Include="dal\Stored Procedures\dal.Segments__Save.sql" />
-    <Build Include="dbo\Tables\dbo.Segments.sql" />
-=======
     <Build Include="dbo\Tables\dbo.MarkupTemplates.sql" />
     <Build Include="dbo\User Defined Types\dbo.MarkupTemplateList.sql" />
     <Build Include="bll\Stored Procedures\bll.MarkupTemplates_Validate__Save.sql" />
@@ -557,7 +553,8 @@
     <Build Include="map\map.MarkupTemplates.sql" />
     <Build Include="dbo\Tables\dbo.DocumentDefinitionMarkupTemplates.sql" />
     <Build Include="dbo\User Defined Types\dbo.DocumentDefinitionMarkupTemplateList.sql" />
->>>>>>> c1df3650
+    <Build Include="dal\Stored Procedures\dal.Segments__Save.sql" />
+    <Build Include="dbo\Tables\dbo.Segments.sql" />
   </ItemGroup>
   <ItemGroup>
     <None Include="Tests\12_ManualMisc.sql" />
