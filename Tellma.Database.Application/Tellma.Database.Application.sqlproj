﻿<?xml version="1.0" encoding="utf-8"?>
<Project DefaultTargets="Build" xmlns="http://schemas.microsoft.com/developer/msbuild/2003" ToolsVersion="4.0">
  <Import Project="$(MSBuildExtensionsPath)\$(MSBuildToolsVersion)\Microsoft.Common.props" Condition="Exists('$(MSBuildExtensionsPath)\$(MSBuildToolsVersion)\Microsoft.Common.props')" />
  <PropertyGroup>
    <Configuration Condition=" '$(Configuration)' == '' ">Debug</Configuration>
    <Platform Condition=" '$(Platform)' == '' ">AnyCPU</Platform>
    <Name>Tellma.Database.Application</Name>
    <SchemaVersion>2.0</SchemaVersion>
    <ProjectVersion>4.1</ProjectVersion>
    <ProjectGuid>{bf2096e3-ed24-4ee1-befc-a67c3ffa38b6}</ProjectGuid>
    <DSP>Microsoft.Data.Tools.Schema.Sql.SqlAzureV12DatabaseSchemaProvider</DSP>
    <OutputType>Database</OutputType>
    <RootPath>
    </RootPath>
    <RootNamespace>Tellma.Database.Application</RootNamespace>
    <AssemblyName>Tellma.Database.Application</AssemblyName>
    <ModelCollation>1033,CI</ModelCollation>
    <DefaultFileStructure>BySchemaAndSchemaType</DefaultFileStructure>
    <DeployToDatabase>True</DeployToDatabase>
    <TargetFrameworkVersion>v4.7.2</TargetFrameworkVersion>
    <TargetLanguage>CS</TargetLanguage>
    <AppDesignerFolder>Properties</AppDesignerFolder>
    <SqlServerVerification>False</SqlServerVerification>
    <IncludeCompositeObjects>True</IncludeCompositeObjects>
    <TargetDatabaseSet>True</TargetDatabaseSet>
    <IncludeSchemaNameInFileName>True</IncludeSchemaNameInFileName>
    <GenerateCreateScript>True</GenerateCreateScript>
    <DefaultCollation>Latin1_General_100_CI_AS</DefaultCollation>
    <DefaultFilegroup>PRIMARY</DefaultFilegroup>
    <CompatibilityMode>150</CompatibilityMode>
    <TargetFrameworkProfile />
  </PropertyGroup>
  <PropertyGroup Condition=" '$(Configuration)|$(Platform)' == 'Release|AnyCPU' ">
    <OutputPath>bin\Release\</OutputPath>
    <BuildScriptName>$(MSBuildProjectName).sql</BuildScriptName>
    <TreatWarningsAsErrors>False</TreatWarningsAsErrors>
    <DebugType>pdbonly</DebugType>
    <Optimize>true</Optimize>
    <DefineDebug>false</DefineDebug>
    <DefineTrace>true</DefineTrace>
    <ErrorReport>prompt</ErrorReport>
    <WarningLevel>4</WarningLevel>
  </PropertyGroup>
  <PropertyGroup Condition=" '$(Configuration)|$(Platform)' == 'Debug|AnyCPU' ">
    <OutputPath>bin\Debug\</OutputPath>
    <BuildScriptName>$(MSBuildProjectName).sql</BuildScriptName>
    <TreatWarningsAsErrors>false</TreatWarningsAsErrors>
    <DebugSymbols>true</DebugSymbols>
    <DebugType>full</DebugType>
    <Optimize>false</Optimize>
    <DefineDebug>true</DefineDebug>
    <DefineTrace>true</DefineTrace>
    <ErrorReport>prompt</ErrorReport>
    <WarningLevel>4</WarningLevel>
    <RunSqlCodeAnalysis>False</RunSqlCodeAnalysis>
    <SqlCodeAnalysisRules>-Microsoft.Rules.Data.SR0001;-Microsoft.Rules.Data.SR0004;-Microsoft.Rules.Data.SR0005;-Microsoft.Rules.Data.SR0006;-Microsoft.Rules.Data.SR0007;-Microsoft.Rules.Data.SR0008;-Microsoft.Rules.Data.SR0009;-Microsoft.Rules.Data.SR0010;-Microsoft.Rules.Data.SR0011;-Microsoft.Rules.Data.SR0012;-Microsoft.Rules.Data.SR0013;-Microsoft.Rules.Data.SR0014;-Microsoft.Rules.Data.SR0015;-Microsoft.Rules.Data.SR0016</SqlCodeAnalysisRules>
  </PropertyGroup>
  <PropertyGroup>
    <VisualStudioVersion Condition="'$(VisualStudioVersion)' == ''">11.0</VisualStudioVersion>
    <!-- Default to the v11.0 targets path if the targets file for the current VS version is not found -->
    <SSDTExists Condition="Exists('$(MSBuildExtensionsPath)\Microsoft\VisualStudio\v$(VisualStudioVersion)\SSDT\Microsoft.Data.Tools.Schema.SqlTasks.targets')">True</SSDTExists>
    <VisualStudioVersion Condition="'$(SSDTExists)' == ''">11.0</VisualStudioVersion>
  </PropertyGroup>
  <Import Condition="'$(SQLDBExtensionsRefPath)' != ''" Project="$(SQLDBExtensionsRefPath)\Microsoft.Data.Tools.Schema.SqlTasks.targets" />
  <Import Condition="'$(SQLDBExtensionsRefPath)' == ''" Project="$(MSBuildExtensionsPath)\Microsoft\VisualStudio\v$(VisualStudioVersion)\SSDT\Microsoft.Data.Tools.Schema.SqlTasks.targets" />
  <ItemGroup>
    <Folder Include="Properties" />
    <Folder Include="dbo\" />
    <Folder Include="dbo\Tables\" />
    <Folder Include="dbo\Views\" />
    <Folder Include="dbo\Functions\" />
    <Folder Include="dbo\Stored Procedures\" />
    <Folder Include="dbo\User Defined Types\" />
    <Folder Include="Security\" />
    <Folder Include="Tests" />
    <Folder Include="Provisioning" />
    <Folder Include="api" />
    <Folder Include="bll" />
    <Folder Include="dal" />
    <Folder Include="bll\Stored Procedures" />
    <Folder Include="dal\Stored Procedures" />
    <Folder Include="dal\Functions" />
    <Folder Include="api\Stored Procedures" />
    <Folder Include="api\Functions" />
    <Folder Include="rpt" />
    <Folder Include="rpt\Functions" />
    <Folder Include="rpt\Stored Procedures" />
    <Folder Include="bll\Functions" />
    <Folder Include="map" />
    <Folder Include="wiz" />
    <Folder Include="wiz\Functions" />
    <Folder Include="wiz\Stored Procedures" />
    <Folder Include="Provisioning\103_105" />
    <Folder Include="Provisioning\201" />
    <Folder Include="Provisioning\000" />
    <Folder Include="Provisioning\103_105\01_Security" />
    <Folder Include="Provisioning\103_105\05_Contracts" />
    <Folder Include="Provisioning\103_105\02_Basic" />
    <Folder Include="Provisioning\103_105\04_Resources" />
    <Folder Include="Provisioning\199" />
    <Folder Include="_Azure" />
    <Folder Include="Provisioning\100" />
    <Folder Include="Provisioning\200" />
    <Folder Include="Provisioning\299" />
  </ItemGroup>
  <ItemGroup>
    <Build Include="dbo\Tables\dbo.Documents.sql" />
    <Build Include="dbo\Tables\dbo.Relations.sql" />
    <Build Include="dbo\Tables\dbo.LineDefinitionEntries.sql" />
    <Build Include="dbo\Tables\dbo.Users.sql" />
    <Build Include="dbo\Tables\dbo.DocumentAssignments.sql" />
    <Build Include="dbo\Tables\dbo.Lines.sql" />
    <Build Include="dbo\Tables\dbo.Reconciliations.sql" />
    <Build Include="dbo\Tables\dbo.Resources.sql" />
    <Build Include="dbo\Tables\dbo.Settings.sql" />
    <Build Include="dbo\Tables\dbo.DocumentDefinitions.sql" />
    <Build Include="dbo\Tables\dbo.Units.sql" />
    <Build Include="dbo\Tables\dbo.Centers.sql" />
    <Build Include="dbo\Functions\dbo.fn_FunctionalCurrencyId.sql" />
    <Build Include="dbo\User Defined Types\dbo.ValidationErrorList.sql" />
    <Build Include="Security\api.sql" />
    <Build Include="Security\dal.sql" />
    <Build Include="dbo\User Defined Types\dbo.RelationList.sql" />
    <Build Include="dbo\User Defined Types\dbo.IndexedIdList.sql" />
    <Build Include="dbo\Tables\dbo.Translations.sql" />
    <Build Include="dbo\User Defined Types\dbo.UnitList.sql" />
    <Build Include="dbo\User Defined Types\dbo.CenterList.sql" />
    <Build Include="dbo\User Defined Types\dbo.SettingList.sql" />
    <Build Include="dbo\User Defined Types\dbo.StringList.sql" />
    <Build Include="dbo\User Defined Types\dbo.ResourceList.sql" />
    <Build Include="dbo\User Defined Types\dbo.DocumentList.sql" />
    <Build Include="dbo\User Defined Types\dbo.WideLineList.sql" />
    <None Include="Tests\00_TestMain.sql" />
    <None Include="Tests\04_IfrsDisclosures.sql" />
    <None Include="Tests\03_MeasurementUnits.sql" />
    <None Include="Tests\71_ResponsibilityCenters.sql" />
    <None Include="Tests\07_Resources.sql" />
    <None Include="Tests\30_HRCycle.sql" />
    <None Include="Tests\50_ProductionCycle.sql" />
    <None Include="Tests\60_SalesCycle.sql" />
    <None Include="Tests\21_Financing.sql" />
    <None Include="Tests\TestingToBeCleaned.sql" />
    <PostDeploy Include="Provisioning\__Main.sql" />
    <Build Include="Security\bll.sql" />
    <Build Include="dbo\Tables\dbo.LineDefinitions.sql" />
    <Build Include="dbo\Stored Procedures\dbo.ui_Documents_Lines_Entries__Json.sql" />
    <Build Include="dbo\Functions\dbo.fw_Documents__Json.sql" />
    <Build Include="dbo\Functions\dbo.fw_TransactionLines__Json.sql" />
    <Build Include="dbo\Functions\dbo.fw_TransactionEntries__Json.sql" />
    <Build Include="dbo\User Defined Types\dbo.AccountList.sql" />
    <Build Include="dbo\Functions\dbo.fn_User__Language.sql" />
    <Build Include="dbo\Tables\dbo.LineSignatures.sql" />
    <Build Include="dbo\Functions\dbo.fi_MyWorkspace.sql" />
    <Build Include="dbo\Tables\dbo.DocumentAssignmentsHistory.sql" />
    <Build Include="dbo\Tables\dbo.Roles.sql" />
    <Build Include="dbo\Tables\dbo.Permissions.sql" />
    <Build Include="dbo\Tables\dbo.Views.sql" />
    <Build Include="dbo\User Defined Types\dbo.RoleList.sql" />
    <Build Include="dbo\User Defined Types\dbo.PermissionList.sql" />
    <Build Include="dbo\Tables\dbo.Entries.sql" />
    <Build Include="dbo\User Defined Types\dbo.EntryList.sql" />
    <Build Include="dbo\Tables\dbo.RoleMemberships.sql" />
    <Build Include="dbo\Tables\dbo.AccountClassifications.sql" />
    <Build Include="dbo\Views\dbo.Employees.sql" />
    <Build Include="dbo\Functions\dbo.fi_Relations.sql" />
    <Build Include="dbo\Tables\dbo.IfrsDisclosureDetails.sql" />
    <Build Include="dbo\Functions\dbo.fi_IfrsDisclosureDetails.sql" />
    <Build Include="dbo\Tables\dbo.IfrsConcepts.sql" />
    <Build Include="dbo\Tables\dbo.IfrsDisclosures.sql" />
    <Build Include="dbo\User Defined Types\dbo.IfrsDisclosureDetailList.sql" />
    <Build Include="dbo\Stored Procedures\dbo.adm_Tree__Organize.sql" />
    <Build Include="dbo\User Defined Types\dbo.LineList.sql" />
    <Build Include="dbo\Tables\dbo.DocumentStatesHistory.sql" />
    <Build Include="dbo\Tables\dbo.VoucherBooklets.sql" />
    <Build Include="dbo\Tables\dbo.Workflows.sql" />
    <Build Include="dbo\Tables\dbo.WorkflowSignatures.sql" />
    <Build Include="dbo\Tables\dbo.VoucherTypes.sql" />
    <Build Include="dbo\Tables\dbo.BudgetEntries.sql" />
    <Build Include="dbo\Tables\dbo.Lookups.sql" />
    <Build Include="dbo\User Defined Types\dbo.LookupList.sql" />
    <Build Include="dbo\User Defined Types\dbo.IdList.sql" />
    <Build Include="api\Stored Procedures\api.IfrsDisclosureDetails__Save.sql" />
    <Build Include="dal\Stored Procedures\dal.OnConnect.sql" />
    <Build Include="dal\Stored Procedures\dal.IfrsDisclosureDetails__Save.sql" />
    <Build Include="api\Stored Procedures\api.Units__Activate.sql" />
    <Build Include="api\Stored Procedures\api.Units__Delete.sql" />
    <Build Include="api\Stored Procedures\api.Units__Save.sql" />
    <Build Include="dal\Stored Procedures\dal.Units__Activate.sql" />
    <Build Include="dal\Stored Procedures\dal.Units__Delete.sql" />
    <Build Include="dal\Stored Procedures\dal.Units__Save.sql" />
    <Build Include="bll\Stored Procedures\bll.Units_Validate__Delete.sql" />
    <Build Include="bll\Stored Procedures\bll.Units_Validate__Save.sql" />
    <Build Include="bll\Stored Procedures\bll.Documents_Validate__Save.sql" />
    <Build Include="api\Stored Procedures\api.Lines__Sign.sql" />
    <Build Include="dal\Stored Procedures\dal.Lines__Sign.sql" />
    <Build Include="bll\Stored Procedures\bll.Lines_Ready__Select.sql" />
    <Build Include="dal\Stored Procedures\dal.Lines_State__Update.sql" />
    <Build Include="dal\Stored Procedures\dal.GeneralSettings__Save.sql" />
    <Build Include="bll\Stored Procedures\bll.IfrsDisclosureDetails_Validate__Save.sql" />
    <Build Include="dbo\User Defined Types\dbo.LineRoleList.sql" />
    <Build Include="api\Stored Procedures\api.Documents__Assign.sql" />
    <Build Include="dal\Stored Procedures\dal.Documents__Assign.sql" />
    <Build Include="bll\Stored Procedures\bll.Documents_Validate__Assign.sql" />
    <Build Include="bll\Stored Procedures\bll.Lines_Validate__Sign.sql" />
    <Build Include="Security\rpt.sql" />
    <Build Include="rpt\Stored Procedures\rpt.Ifrs_110000.sql" />
    <Build Include="dal\Stored Procedures\dal.Resources__Save.sql" />
    <Build Include="dal\Stored Procedures\dal.Resources__Delete.sql" />
    <Build Include="api\Stored Procedures\api.Resources__Save.sql" />
    <Build Include="api\Stored Procedures\api.Resources__Delete.sql" />
    <Build Include="bll\Stored Procedures\bll.Resources_Validate__Delete.sql" />
    <Build Include="bll\Stored Procedures\bll.Resources_Validate__Save.sql" />
    <Build Include="dal\Stored Procedures\dal.Relations__Save.sql" />
    <Build Include="dal\Stored Procedures\dal.Roles__Save.sql" />
    <Build Include="dal\Stored Procedures\dal.AccountClassifications__Save.sql" />
    <Build Include="dal\Stored Procedures\dal.Accounts__Activate.sql" />
    <Build Include="dbo\Tables\dbo.IfrsStatements.sql" />
    <Build Include="dal\Stored Procedures\dal.Permissions__Load.sql" />
    <Build Include="dal\Stored Procedures\dal.Users__SetExternalIdByUserId.sql" />
    <Build Include="dal\Stored Procedures\dal.Users__SetEmailByUserId.sql" />
    <Build Include="dal\Stored Procedures\dal.AddUserPermissionsVersion.sql" />
    <Build Include="dal\Stored Procedures\dal.Users__SaveSettings.sql" />
    <Build Include="dbo\Tables\dbo.UserSettings.sql" />
    <Build Include="dal\Stored Procedures\dal.UserSettings__Load.sql" />
    <Build Include="map\map.Units.sql" />
    <Build Include="dbo\User Defined Types\dbo.UserList.sql" />
    <Build Include="map\map.Users.sql" />
    <Build Include="bll\Stored Procedures\bll.Users_Validate__Save.sql" />
    <Build Include="api\Stored Procedures\api.Relations__Save.sql" />
    <Build Include="bll\Stored Procedures\bll.Relations_Validate__Save.sql" />
    <Build Include="bll\Stored Procedures\bll.Resources__Preprocess.sql" />
    <Build Include="dbo\User Defined Types\dbo.RoleMembershipList.sql" />
    <Build Include="dal\Stored Procedures\dal.Roles__Activate.sql" />
    <Build Include="bll\Stored Procedures\bll.Roles_Validate__Save.sql" />
    <Build Include="bll\Stored Procedures\bll.Roles_Validate__Delete.sql" />
    <Build Include="dal\Stored Procedures\dal.Relations__Activate.sql" />
    <Build Include="dal\Stored Procedures\dal.Relations__Delete.sql" />
    <Build Include="dal\Stored Procedures\dal.Blobs__Delete.sql" />
    <Build Include="dal\Stored Procedures\dal.Blobs__Get.sql" />
    <Build Include="dal\Stored Procedures\dal.Blobs__Save.sql" />
    <Build Include="dal\Stored Procedures\dal.Roles__Delete.sql" />
    <Build Include="dal\Stored Procedures\dal.Users__Delete.sql" />
    <Build Include="dal\Stored Procedures\dal.Users__Save.sql" />
    <Build Include="bll\Stored Procedures\bll.Relations_Validate__Delete.sql" />
    <Build Include="bll\Stored Procedures\bll.Users_Validate__Delete.sql" />
    <Build Include="dbo\Tables\dbo.Blobs.sql" />
    <Build Include="map\map.Relations.sql" />
    <Build Include="map\map.Roles.sql" />
    <Build Include="bll\Stored Procedures\bll.AccountTypes_Validate__Delete.sql" />
    <Build Include="dbo\Tables\dbo.ResourceDefinitions.sql" />
    <Build Include="dbo\Tables\dbo.Currencies.sql" />
    <Build Include="dbo\Tables\dbo.ResourceProviders.sql" />
    <Build Include="bll\Stored Procedures\bll.Lookups_Validate__Save.sql" />
    <Build Include="dal\Stored Procedures\dal.Lookups__Save.sql" />
    <Build Include="dal\Stored Procedures\dal.Lookups__Delete.sql" />
    <Build Include="dal\Stored Procedures\dal.Lookups__Activate.sql" />
    <Build Include="bll\Stored Procedures\bll.Lookups_Validate__Delete.sql" />
    <Build Include="map\map.Lookups.sql" />
    <Build Include="dbo\User Defined Types\dbo.CurrencyList.sql" />
    <Build Include="bll\Stored Procedures\bll.Currencies_Validate__Save.sql" />
    <Build Include="dal\Stored Procedures\dal.Currencies__Save.sql" />
    <Build Include="bll\Stored Procedures\bll.Currencies_Validate__Delete.sql" />
    <Build Include="dbo\Functions\dbo.fn_Localize.sql" />
    <Build Include="dal\Stored Procedures\dal.Currencies__Delete.sql" />
    <Build Include="dal\Stored Procedures\dal.Currencies__Activate.sql" />
    <Build Include="map\map.Currencies.sql" />
    <Build Include="dbo\User Defined Types\dbo.IndexedStringList.sql" />
    <Build Include="dal\Stored Procedures\dal.Resources__Activate.sql" />
    <Build Include="map\map.Resources.sql" />
    <Build Include="Security\map.sql" />
    <Build Include="api\Stored Procedures\api.Lookups__Delete.sql" />
    <Build Include="api\Stored Procedures\api.Lookups__Activate.sql" />
    <Build Include="api\Stored Procedures\api.Lookups__Save.sql" />
    <Build Include="bll\Functions\bll.fn_EmployeeIncomeTax.sql" />
    <Build Include="api\Stored Procedures\api.AccountTypes__Delete.sql" />
    <Build Include="api\Stored Procedures\api.AccountTypes__Save.sql" />
    <Build Include="dbo\Tables\dbo.Accounts.sql" />
    <Build Include="rpt\Stored Procedures\rpt.FinishedGoods__TrialBalance.sql" />
    <Build Include="rpt\Stored Procedures\rpt.RawMaterials__TrialBalance.sql" />
    <Build Include="rpt\Stored Procedures\rpt.MerchandiseInTransit__TrialBalance.sql" />
    <Build Include="rpt\Stored Procedures\rpt.RawMaterials__TopByCountOut.sql" />
    <Build Include="api\Stored Procedures\api.AccountClassifications__Save.sql" />
    <Build Include="dbo\User Defined Types\dbo.AccountClassificationList.sql" />
    <Build Include="bll\Stored Procedures\bll.AccountClassifications_Validate__Save.sql" />
    <Build Include="api\Stored Procedures\api.Roles__Activate.sql" />
    <Build Include="api\Stored Procedures\api.Relations__Activate.sql" />
    <Build Include="api\Stored Procedures\api.AccountClassifications__Activate.sql" />
    <Build Include="bll\Stored Procedures\bll.AccountClassifications_Validate__Activate.sql" />
    <Build Include="dal\Stored Procedures\dal.AccountClassifications__Activate.sql" />
    <Build Include="map\map.AccountClassifications.sql" />
    <Build Include="bll\Stored Procedures\bll.AccountClassifications_Validate__Delete.sql" />
    <Build Include="dal\Stored Procedures\dal.AccountClassifications__Delete.sql" />
    <Build Include="bll\Stored Procedures\bll.AccountClassifications_Validate__DeleteWithDescendants.sql" />
    <Build Include="dal\Stored Procedures\dal.AccountClassifications__DeleteWithDescendants.sql" />
    <Build Include="api\Stored Procedures\api.Accounts__Save.sql" />
    <Build Include="dal\Stored Procedures\dal.Accounts__Save.sql" />
    <Build Include="bll\Stored Procedures\bll.Accounts_Validate__Save.sql" />
    <Build Include="dal\Stored Procedures\dal.Accounts__Delete.sql" />
    <Build Include="bll\Stored Procedures\bll.Accounts_Validate__Delete.sql" />
    <Build Include="map\map.Accounts.sql" />
    <Build Include="bll\Stored Procedures\bll.Lines_Validate__Unsign.sql" />
    <Build Include="dbo\Tables\dbo.LookupDefinitions.sql" />
    <Build Include="dbo\Tables\dbo.EntryTypes.sql" />
    <Build Include="map\map.EntryTypes.sql" />
    <Build Include="dbo\Functions\dbo.fn_Lookup.sql" />
    <Build Include="dbo\Functions\dbo.fn_UnitName__Id.sql" />
    <Build Include="dbo\Tables\dbo.ResourcePacks.sql" />
    <Build Include="dbo\User Defined Types\dbo.LookupDefinitionList.sql" />
    <Build Include="bll\Stored Procedures\bll.LookupDefinitions_Validate__Save.sql" />
    <Build Include="dal\Stored Procedures\dal.LookupDefinitions__Save.sql" />
    <Build Include="bll\Stored Procedures\bll.LookupDefinitions_Validate__Delete.sql" />
    <Build Include="dal\Stored Procedures\dal.LookupDefinitions__Delete.sql" />
    <Build Include="dal\Stored Procedures\dal.LookupDefinitions__UpdateState.sql" />
    <Build Include="map\map.LookupDefinitions.sql" />
    <Build Include="rpt\Stored Procedures\rpt.Docs__UI.sql" />
    <Build Include="bll\Stored Procedures\bll.Documents_Validate__Close.sql" />
    <Build Include="api\Stored Procedures\api.Documents__Close.sql" />
    <Build Include="dbo\Functions\dbo.fn_StateId__State.sql" />
    <Build Include="bll\Functions\bll.fi_Lines__Ready.sql" />
    <Build Include="api\Stored Procedures\api.Centers__Save.sql" />
    <Build Include="dal\Stored Procedures\dal.Centers__Save.sql" />
    <Build Include="api\Stored Procedures\api.Roles__Save.sql" />
    <Build Include="bll\Stored Procedures\bll.Centers_Validate__Save.sql" />
    <Build Include="dal\Stored Procedures\dal.Centers__Delete.sql" />
    <Build Include="dal\Stored Procedures\dal.Centers__DeleteWithDescendants.sql" />
    <Build Include="bll\Stored Procedures\bll.Centers_Validate__Delete.sql" />
    <Build Include="bll\Stored Procedures\bll.Centers_Validate__DeleteWithDescendants.sql" />
    <Build Include="dal\Stored Procedures\dal.Centers__Activate.sql" />
    <Build Include="map\map.Centers.sql" />
    <Build Include="dbo\Tables\dbo.RelationDefinitions.sql" />
    <Build Include="dal\Stored Procedures\dal.Users__Activate.sql" />
    <Build Include="dal\Stored Procedures\dal.EntryTypes__Activate.sql" />
    <Build Include="bll\Stored Procedures\bll.EntryTypes_Validate__Save.sql" />
    <Build Include="api\Stored Procedures\api.EntryTypes__Save.sql" />
    <Build Include="dbo\User Defined Types\dbo.EntryTypeList.sql" />
    <Build Include="dal\Stored Procedures\dal.EntryTypes__Save.sql" />
    <Build Include="api\Stored Procedures\api.Currencies__Save.sql" />
    <Build Include="api\Stored Procedures\api.Currencies__Delete.sql" />
    <Build Include="api\Stored Procedures\api.Currencies__Activate.sql" />
    <Build Include="bll\Functions\bll.fn_Prefix_CodeWidth_SN__Code.sql" />
    <Build Include="bll\Stored Procedures\bll.GeneralSettings_Validate__Save.sql" />
<<<<<<< HEAD
    <Build Include="api\Stored Procedures\api.GeneralSettings__Save.sql" />
=======
>>>>>>> 4c42a10f
    <Build Include="bll\Stored Procedures\bll.WideLines__Unpivot.sql" />
    <Build Include="bll\Stored Procedures\bll.LineDefinitionEntries__Pivot.sql" />
    <Build Include="dal\Stored Procedures\dal.EntryTypes__Delete.sql" />
    <Build Include="dal\Stored Procedures\dal.EntryTypes__DeleteWithDescendants.sql" />
    <Build Include="bll\Stored Procedures\bll.EntryTypes_Validate__Delete.sql" />
    <Build Include="bll\Stored Procedures\bll.EntryTypes_Validate__DeleteWithDescendants.sql" />
    <Build Include="map\map.Documents.sql" />
    <Build Include="map\map.Lines.sql" />
    <Build Include="map\map.Entries.sql" />
    <Build Include="api\Stored Procedures\api.Documents__Open.sql" />
    <Build Include="bll\Stored Procedures\bll.Documents_Validate__Open.sql" />
    <Build Include="api\Stored Procedures\api.Documents__Sign.sql" />
    <Build Include="dbo\Tables\dbo.LineDefinitionStateReasons.sql" />
    <Build Include="api\Stored Procedures\api.Document_Comment__Save.sql" />
    <Build Include="bll\Stored Procedures\bll.Document_Validate__Comment_Save.sql" />
    <Build Include="dal\Stored Procedures\dal.Document_Comment__Save.sql" />
    <Build Include="map\map.DocumentAssignmentsHistory.sql" />
    <Build Include="dbo\Functions\dbo.fn_LanguageId__Symbol.sql" />
    <Build Include="dal\Stored Procedures\dal.Definitions__Load.sql" />
    <Build Include="dal\Stored Procedures\dal.Settings__Load.sql" />
    <Build Include="bll\Stored Procedures\bll.Accounts__Preprocess.sql" />
    <Build Include="dal\Stored Procedures\dal.RelationDefinitions__Save.sql" />
    <Build Include="dbo\User Defined Types\dbo.RelationDefinitionList.sql" />
    <Build Include="dbo\User Defined Types\dbo.LineDefinitionList.sql" />
    <Build Include="dal\Stored Procedures\dal.LineDefinitions__Save.sql" />
    <Build Include="dbo\User Defined Types\dbo.ResourceDefinitionList.sql" />
    <Build Include="dbo\Tables\dbo.LineDefinitionColumns.sql" />
    <Build Include="dbo\User Defined Types\dbo.LineDefinitionColumnList.sql" />
    <Build Include="dbo\User Defined Types\dbo.LineDefinitionStateReasonList.sql" />
    <Build Include="dbo\User Defined Types\dbo.DocumentDefinitionList.sql" />
    <Build Include="dbo\User Defined Types\dbo.DocumentDefinitionLineDefinitionList.sql" />
    <Build Include="dal\Stored Procedures\dal.DocumentDefinitions__Save.sql" />
    <Build Include="dbo\Tables\dbo.DocumentDefinitionLineDefinitions.sql" />
    <Build Include="dbo\User Defined Types\dbo.WorkflowList.sql" />
    <Build Include="dbo\User Defined Types\dbo.WorkflowSignatureList.sql" />
    <Build Include="bll\Stored Procedures\bll.RelationDefinitions_Validate__Save.sql" />
    <Build Include="api\Stored Procedures\api.RelationDefinitions__Save.sql" />
    <Build Include="bll\Stored Procedures\bll.RelationDefinitions_Validate__Delete.sql" />
    <Build Include="dal\Stored Procedures\dal.RelationDefinitions__Delete.sql" />
    <Build Include="bll\Stored Procedures\bll.Documents_Validate__Delete.sql" />
    <Build Include="dal\Stored Procedures\dal.Documents__Delete.sql" />
    <Build Include="map\map.DetailsEntries.sql" />
    <Build Include="map\map.SummaryEntries.sql" />
    <Build Include="dal\Stored Procedures\dal.ResourceDefinitions__Save.sql" />
    <Build Include="bll\Stored Procedures\bll.ResourceDefinitions_Validate__Save.sql" />
    <Build Include="bll\Stored Procedures\bll.ResourceDefinitions_Validate__Delete.sql" />
    <Build Include="dal\Stored Procedures\dal.ResourceDefinitions__Delete.sql" />
    <Build Include="api\Stored Procedures\api.ResourceDefinitions__Save.sql" />
    <Build Include="rpt\Stored Procedures\rpt.Ifrs_810000.sql" />
    <Build Include="rpt\Stored Procedures\rpt.Ifrs_210000.sql" />
    <Build Include="rpt\Stored Procedures\rpt.Ifrs_220000.sql" />
    <Build Include="rpt\Stored Procedures\rpt.Ifrs_310000.sql" />
    <Build Include="rpt\Stored Procedures\rpt.Ifrs_320000.sql" />
    <Build Include="rpt\Stored Procedures\rpt.Ifrs_510000.sql" />
    <Build Include="rpt\Stored Procedures\rpt.Ifrs_520000.sql" />
    <Build Include="rpt\Stored Procedures\rpt.Ifrs_610000.sql" />
    <Build Include="dbo\User Defined Types\dbo.AccountTypeList.sql" />
    <Build Include="dbo\Tables\dbo.AccountTypes.sql" />
    <Build Include="dal\Stored Procedures\dal.AccountTypes__Delete.sql" />
    <Build Include="bll\Stored Procedures\bll.AccountTypes_Validate__Save.sql" />
    <Build Include="dal\Stored Procedures\dal.AccountTypes__Save.sql" />
    <Build Include="dal\Stored Procedures\dal.AccountTypes__DeleteWithDescendants.sql" />
    <Build Include="dal\Stored Procedures\dal.AccountTypes__Activate.sql" />
    <Build Include="map\map.AccountTypes.sql" />
    <Build Include="dbo\User Defined Types\dbo.LineDefinitionEntryList.sql" />
    <Build Include="api\Stored Procedures\api.LineDefinitions__Save.sql" />
    <Build Include="bll\Stored Procedures\bll.LineDefinitions_Validate__Save.sql" />
    <Build Include="dbo\User Defined Types\dbo.AttachmentList.sql" />
    <Build Include="dbo\Tables\dbo.Attachments.sql" />
    <Build Include="map\map.Attachments.sql" />
    <Build Include="api\Stored Procedures\api.Documents__Cancel.sql" />
    <Build Include="bll\Stored Procedures\bll.Documents_Validate__Cancel.sql" />
    <Build Include="dal\Stored Procedures\dal.Documents__Cancel.sql" />
    <Build Include="map\map.LinesRequiredSignatures.sql" />
    <Build Include="dbo\Views\dbo.WorkflowsView.sql" />
    <Build Include="dbo\Tables\dbo.ReportDefinitions.sql" />
    <Build Include="dbo\Tables\dbo.ReportParameterDefinitions.sql" />
    <Build Include="dbo\Tables\dbo.ReportSelectDefinitions.sql" />
    <Build Include="dbo\Tables\dbo.ReportDimensionDefinitions.sql" />
    <Build Include="dbo\Tables\dbo.ReportMeasureDefinitions.sql" />
    <Build Include="dbo\User Defined Types\dbo.ReportDefinitionList.sql" />
    <Build Include="dbo\User Defined Types\dbo.ReportParameterDefinitionList.sql" />
    <Build Include="dbo\User Defined Types\dbo.ReportSelectDefinitionList.sql" />
    <Build Include="dbo\User Defined Types\dbo.ReportDimensionDefinitionList.sql" />
    <Build Include="dbo\User Defined Types\dbo.ReportMeasureDefinitionList.sql" />
    <Build Include="bll\Stored Procedures\bll.ReportDefinitions_Validate__Save.sql" />
    <Build Include="dal\Stored Procedures\dal.ReportDefinitions__Save.sql" />
    <Build Include="bll\Stored Procedures\bll.ReportDefinitions_Validate__Delete.sql" />
    <Build Include="dal\Stored Procedures\dal.ReportDefinitions__Delete.sql" />
    <Build Include="map\map.ReportDefinitions.sql" />
    <Build Include="map\map.ReportParameterDefinitions.sql" />
    <Build Include="map\map.ReportSelectDefinitions.sql" />
    <Build Include="map\map.ReportRowDefinitions.sql" />
    <Build Include="map\map.ReportColumnDefinitions.sql" />
    <Build Include="map\map.ReportMeasureDefinitions.sql" />
    <Build Include="dbo\Tables\dbo.ResourceUnits.sql" />
    <Build Include="dbo\User Defined Types\dbo.ResourceUnitList.sql" />
    <Build Include="map\map.ResourceUnits.sql" />
    <Build Include="dbo\User Defined Types\dbo.IndexIdWithHeaderList.sql" />
    <Build Include="bll\Stored Procedures\bll.AccountTypes_Validate__DeleteWithDescendants.sql" />
    <Build Include="api\Stored Procedures\api.AccountTypes__DeleteWithDescendants.sql" />
    <Build Include="bll\Stored Procedures\bll.Lines__Pivot.sql" />
    <Build Include="dbo\Tables\dbo.RuleTypes.sql" />
    <Build Include="dal\Stored Procedures\dal.Lines__SignAndRefresh.sql" />
    <Build Include="dbo\Tables\dbo.PredicateTypes.sql" />
    <Build Include="map\map.DocumentsRequiredSignatures.sql" />
    <Build Include="api\Stored Procedures\api.Documents__Uncancel.sql" />
    <Build Include="bll\Stored Procedures\bll.Documents_Validate__Uncancel.sql" />
    <Build Include="bll\Stored Procedures\bll.Documents__Preprocess.sql" />
    <Build Include="api\Stored Procedures\api.Documents__Save.sql" />
    <Build Include="dal\Stored Procedures\dal.Documents__SaveAndRefresh.sql" />
    <Build Include="map\map.LineDefinitionEntries.sql" />
    <Build Include="dal\Stored Procedures\dal.Documents__Close.sql" />
    <Build Include="dal\Stored Procedures\dal.Documents__Open.sql" />
    <Build Include="dal\Stored Procedures\dal.Documents__Uncancel.sql" />
    <Build Include="rpt\Stored Procedures\rpt.Production__Actual_vs_Planned.sql" />
    <Build Include="map\map.DocumentDefinitions.sql" />
    <Build Include="dbo\Tables\dbo.ExchangeRates.sql" />
    <Build Include="dbo\User Defined Types\dbo.ExchangeRateList.sql" />
    <Build Include="api\Stored Procedures\api.ExchangeRates__Save.sql" />
    <Build Include="api\Stored Procedures\api.ExchangeRates__Delete.sql" />
    <Build Include="dal\Stored Procedures\dal.ExchangeRates__Save.sql" />
    <Build Include="dal\Stored Procedures\dal.ExchangeRates__Delete.sql" />
    <Build Include="bll\Stored Procedures\bll.ExchangeRates_Validate__Save.sql" />
    <Build Include="bll\Stored Procedures\bll.ExchangeRates_Validate__Delete.sql" />
    <Build Include="dbo\Functions\dbo.fn_DateAdd.sql" />
    <Build Include="bll\Stored Procedures\bll.Lines_Validate__State_Data.sql" />
    <Build Include="bll\Stored Procedures\bll.LineSignatures_Validate__Delete.sql" />
    <Build Include="dal\Stored Procedures\dal.LineSignatures__DeleteAndRefresh.sql" />
    <Build Include="wiz\Stored Procedures\wiz.GainLossOnExchange__Prepare.sql" />
    <Build Include="wiz\Functions\wiz.fn_ConvertToFunctional.sql" />
    <Build Include="Security\wiz.sql" />
    <Build Include="map\map.ExchangeRates.sql" />
    <Build Include="map\map.LineDefinitions.sql" />
    <Build Include="map\map.DocumentStatesHistory.sql" />
    <Build Include="dbo\Tables\dbo.RelationUsers.sql" />
    <Build Include="rpt\Stored Procedures\rpt.FinancialRatios.sql" />
    <Build Include="dbo\Tables\dbo.ApportionmentRates.sql" />
    <Build Include="dbo\Tables\dbo.AbsorptionRates.sql" />
    <Build Include="dal\Stored Procedures\dal.InboxCounts__Load.sql" />
    <Build Include="dal\Stored Procedures\dal.Documents__Preview.sql" />
    <Build Include="dal\Stored Procedures\dal.Inbox__Check.sql" />
    <Build Include="map\map.Inbox.sql" />
    <Build Include="map\map.Outbox.sql" />
    <Build Include="map\IfrsConcepts.sql" />
    <Build Include="dbo\Tables\dbo.AccountTypeResourceDefinitions.sql" />
    <Build Include="dbo\Tables\dbo.AccountTypeCustodyDefinitions.sql" />
    <Build Include="dbo\Tables\dbo.Agents.sql" />
    <Build Include="wiz\Stored Procedures\wiz.Paysheet__Prepare.sql" />
    <Build Include="wiz\Stored Procedures\wiz.AssetsDepreciation__Populate.sql" />
    <Build Include="dbo\Tables\dbo.MarkupTemplates.sql" />
    <Build Include="dbo\User Defined Types\dbo.MarkupTemplateList.sql" />
    <Build Include="bll\Stored Procedures\bll.MarkupTemplates_Validate__Save.sql" />
    <Build Include="dal\Stored Procedures\dal.MarkupTemplates__Save.sql" />
    <Build Include="bll\Stored Procedures\bll.MarkupTemplates_Validate__Delete.sql" />
    <Build Include="dal\Stored Procedures\dal.MarkupTemplates__Delete.sql" />
    <Build Include="map\map.MarkupTemplates.sql" />
    <Build Include="dbo\Tables\dbo.AccountBalances.sql" />
    <Build Include="dbo\User Defined Types\dbo.AgentList.sql" />
    <Build Include="dal\Stored Procedures\dal.Agents__Save.sql" />
    <Build Include="dbo\User Defined Types\dbo.RelationUserList.sql" />
    <Build Include="dal\Stored Procedures\dal.Agents__Activate.sql" />
    <Build Include="bll\Stored Procedures\bll.Agents_Validate__Save.sql" />
    <Build Include="api\Stored Procedures\api.Agents__Save.sql" />
    <Build Include="bll\Stored Procedures\bll.Agents_Validate__Activate.sql" />
    <Build Include="dbo\Tables\dbo.Budgets.sql" />
    <None Include="Provisioning\000\a_Declarations.sql" />
    <None Include="Provisioning\000\b_AdminUser.sql" />
    <None Include="Provisioning\000\e_RuleTypes.sql" />
    <None Include="Provisioning\000\h_EntryTypes.sql" />
    <None Include="Provisioning\000\m_AccountTypes.sql" />
    <None Include="Provisioning\000\f_IfrsConcepts.sql" />
    <None Include="Provisioning\000\g_IfrsDisclosures.sql" />
    <Build Include="api\Stored Procedures\api.LookupDefinitions__Save.sql" />
    <None Include="Provisioning\000\o_LineDefinitions.sql" />
    <None Include="Provisioning\000\z_Translations.sql" />
    <Build Include="dbo\Functions\dbo.fn_TranslateFromEnglish.sql" />
    <None Include="Provisioning\000\l_ResourceDefinitions.sql" />
    <None Include="Provisioning\000\i_LookupDefinitions.sql" />
    <None Include="Provisioning\000\j_RelationDefinitions.sql" />
    <None Include="Provisioning\000\p_DocumentDefinitions.sql" />
    <Build Include="map\map.AccountTypeCustodyDefinitions.sql" />
    <Build Include="map\map.AccountTypeResourceDefinitions.sql" />
    <Build Include="map\map.Agents.sql" />
    <Build Include="bll\Stored Procedures\bll.Agents_Validate__Delete.sql" />
    <Build Include="dal\Stored Procedures\dal.Agents__Delete.sql" />
    <Build Include="dbo\Tables\dbo.LineDefinitionEntryCustodyDefinitions.sql" />
    <Build Include="dbo\Tables\dbo.LineDefinitionEntryResourceDefinitions.sql" />
    <Build Include="dbo\User Defined Types\dbo.LineDefinitionEntryCustodyDefinitionList.sql" />
    <Build Include="dbo\User Defined Types\dbo.LineDefinitionEntryResourceDefinitionList.sql" />
    <None Include="Provisioning\103_105\01_Security\a_Users.sql" />
    <None Include="Provisioning\103_105\01_Security\b_Permissions.sql" />
    <None Include="Provisioning\103_105\02_Basic\b_Centers.sql" />
    <None Include="Provisioning\103_105\05_Contracts\01_CashCustodies.sql" />
    <None Include="Provisioning\103_105\05_Contracts\02_InventoryCustodies.sql" />
    <None Include="Provisioning\103_105\05_Contracts\03_Customers.sql" />
    <None Include="Provisioning\103_105\05_Contracts\05_Partners.sql" />
    <None Include="Provisioning\103_105\05_Contracts\06_Suppliers.sql" />
    <None Include="Provisioning\103_105\05_Contracts\08_Employees.sql" />
    <None Include="Provisioning\103_105\04_Resources\104_finished_goods.sql" />
    <None Include="Provisioning\103_105\04_Resources\104_raw-materials.sql" />
    <None Include="Provisioning\103_105\04_Resources\105_merchandise.sql" />
    <Build Include="map\map.RelationDefinitions.sql" />
    <Build Include="map\map.ResourceDefinitions.sql" />
    <Build Include="map\map.RelationUsers.sql" />
    <Build Include="dal\Stored Procedures\dal.ResourceDefinitions__UpdateState.sql" />
    <Build Include="dal\Stored Procedures\dal.RelationDefinitions__UpdateState.sql" />
    <Build Include="dal\Stored Procedures\dal.DocumentDefinitions__UpdateState.sql" />
    <Build Include="bll\Stored Procedures\bll.LookupDefinitions_Validate__UpdateState.sql" />
    <Build Include="bll\Stored Procedures\bll.ResourceDefinitions_Validate__UpdateState.sql" />
    <Build Include="bll\Stored Procedures\bll.RelationDefinitions_Validate__UpdateState.sql" />
    <Build Include="bll\Stored Procedures\bll.DocumentDefinitions_Validate__UpdateState.sql" />
    <Build Include="dbo\Tables\dbo.LineDefinitionGenerateParameters.sql" />
    <Build Include="dbo\User Defined Types\dbo.LineDefinitionGenerateParameterList.sql" />
    <Build Include="dbo\User Defined Types\dbo.GenerateArgumentList.sql" />
    <Build Include="bll\Stored Procedures\bll.Lines__Generate.sql" />
    <Build Include="dbo\User Defined Types\dbo.SN.sql" />
    <Build Include="dbo\Tables\dbo.DocumentLineDefinitionEntries.sql" />
    <None Include="Provisioning\000\r_AccountClassifications.sql" />
    <None Include="Provisioning\199\00_Script.sql" />
    <None Include="Provisioning\199\199_11Users.sql" />
    <None Include="Provisioning\199\199_12Permissions.sql" />
    <None Include="Provisioning\199\199_21Lookups.sql" />
    <None Include="Provisioning\199\21_Units.sql" />
    <None Include="Provisioning\199\199_22Centers.sql" />
    <None Include="Provisioning\199\40_Agents.sql" />
    <None Include="Provisioning\199\50_Contracts.sql" />
    <None Include="Provisioning\199\60_AccountClassifications.sql" />
    <None Include="Provisioning\199\61_Accounts.sql" />
    <None Include="Provisioning\199\70_Entries.sql" />
    <None Include="Provisioning\000\t_Accounts.sql" />
    <None Include="Provisioning\100\100_24Resources.sql" />
    <None Include="Provisioning\100\100_23Relations.sql" />
    <None Include="Provisioning\100\70_Entries.sql" />
    <None Include="Provisioning\100\71_manual-journal-vouchers.sql" />
    <None Include="Provisioning\100\73_revenue-templates.sql" />
    <None Include="Provisioning\100\74_revenue-recognition-vouchers.sql" />
    <Build Include="api\Stored Procedures\api.Relations__Delete.sql" />
    <Build Include="api\Stored Procedures\api.AccountTypes__Activate.sql" />
    <Build Include="bll\Stored Procedures\bll.AccountTypes_Validate__Activate.sql" />
    <Build Include="api\Stored Procedures\api.Accounts__Activate.sql" />
    <Build Include="bll\Stored Procedures\bll.Accounts_Validate__Activate.sql" />
    <Build Include="bll\Functions\bll.fn_ConvertCurrenciesNoRound.sql" />
    <Build Include="dbo\User Defined Types\dbo.AccountTypeResourceDefinitionList.sql" />
    <Build Include="dbo\User Defined Types\dbo.AccountTypeCustodyDefinitionList.sql" />
    <Build Include="dbo\User Defined Types\dbo.CustodyDefinitionList.sql" />
    <Build Include="dbo\Tables\dbo.CustodyDefinitions.sql" />
    <Build Include="dal\Stored Procedures\dal.CustodyDefinitions__Save.sql" />
    <Build Include="bll\Stored Procedures\bll.CustodyDefinitions_Validate__Save.sql" />
    <Build Include="bll\Stored Procedures\bll.CustodyDefinitions_Validate__Delete.sql" />
    <Build Include="bll\Stored Procedures\bll.CustodyDefinitions_Validate__UpdateState.sql" />
    <Build Include="api\Stored Procedures\api.CustodyDefinitions__Save.sql" />
    <Build Include="dbo\User Defined Types\dbo.CustodyList.sql" />
    <Build Include="dbo\Tables\dbo.Custodies.sql" />
    <Build Include="dal\Stored Procedures\dal.Custodies__Activate.sql" />
    <Build Include="dal\Stored Procedures\dal.Custodies__Delete.sql" />
    <Build Include="dal\Stored Procedures\dal.Custodies__Save.sql" />
    <Build Include="bll\Stored Procedures\bll.Custodies_Validate__Delete.sql" />
    <Build Include="bll\Stored Procedures\bll.Custodies_Validate__Save.sql" />
    <Build Include="api\Stored Procedures\api.Custodies__Activate.sql" />
    <Build Include="api\Stored Procedures\api.Custodies__Delete.sql" />
    <Build Include="api\Stored Procedures\api.Custodies__Save.sql" />
    <Build Include="dal\Stored Procedures\dal.CustodyDefinitions__UpdateState.sql" />
    <None Include="Provisioning\000\k_CustodyDefinitions.sql" />
    <None Include="Provisioning\201\201_01Currencies.sql" />
    <None Include="Provisioning\201\201_02EntryTypes.sql" />
    <None Include="Provisioning\201\201_03LookupDefinitions.sql" />
    <None Include="Provisioning\201\201_04ResourceDefinitions.sql" />
    <None Include="Provisioning\201\201_05CustodyDefinitions.sql" />
    <None Include="Provisioning\201\201_06RelationDefinitions.sql" />
    <None Include="Provisioning\201\201_11Users.sql" />
    <None Include="Provisioning\201\201_12Permissions.sql" />
    <None Include="Provisioning\201\201_13Workflows.sql" />
    <None Include="Provisioning\201\201_22Centers.sql" />
    <None Include="Provisioning\201\201_21Lookups.sql" />
    <None Include="Provisioning\201\201_31Accounts.sql" />
    <None Include="Provisioning\201\201_07DocumentDefinitions.sql" />
    <None Include="Provisioning\100\100_01Currencies.sql" />
    <None Include="Provisioning\100\100_02EntryTypes.sql" />
    <None Include="Provisioning\100\100_03LookupDefinitions.sql" />
    <None Include="Provisioning\100\100_04ResourceDefinitions.sql" />
    <None Include="Provisioning\100\100_05CustodyDefinitions.sql" />
    <None Include="Provisioning\100\100_06RelationDefinitions.sql" />
    <None Include="Provisioning\100\100_07DocumentDefinitions.sql" />
    <None Include="Provisioning\100\100_11Users.sql" />
    <None Include="Provisioning\100\100_12Permissions.sql" />
    <None Include="Provisioning\100\100_13Workflows.sql" />
    <None Include="Provisioning\100\100_21Lookups.sql" />
    <None Include="Provisioning\100\100_22Centers.sql" />
    <None Include="Provisioning\100\100_31Accounts.sql" />
    <None Include="Provisioning\100\100_25Custodies.sql" />
    <Build Include="map\map.Custodies.sql" />
    <None Include="Provisioning\200\200_31Accounts.sql" />
    <None Include="Provisioning\200\200_01Currencies.sql" />
    <None Include="Provisioning\200\200_02EntryTypes.sql" />
    <None Include="Provisioning\200\200_03LookupDefinitions.sql" />
    <None Include="Provisioning\200\200_04ResourceDefinitions.sql" />
    <None Include="Provisioning\200\200_05CustodyDefinitions.sql" />
    <None Include="Provisioning\200\200_06RelationDefinitions.sql" />
    <None Include="Provisioning\200\200_07DocumentDefinitions.sql" />
    <None Include="Provisioning\200\200_11Users.sql" />
    <None Include="Provisioning\200\200_12Permissions.sql" />
    <None Include="Provisioning\200\200_13Workflows.sql" />
    <None Include="Provisioning\200\200_21Lookups.sql" />
    <None Include="Provisioning\200\200_22Centers.sql" />
    <None Include="Provisioning\200\200_24Resources.sql" />
    <None Include="Provisioning\200\200_25Custodies.sql" />
    <None Include="Provisioning\200\200_23Relations.sql" />
    <None Include="Provisioning\000\o1_LineDefinitions.sql" />
    <Build Include="map\map.CustodyDefinitions.sql" />
    <Build Include="dbo\Stored Procedures\dbo.adm_Lookups__Export.sql" />
    <None Include="Provisioning\201\201_23Relations.sql" />
    <None Include="Provisioning\201\201_25Custodies.sql" />
    <None Include="Provisioning\201\201_24Resources.sql" />
    <Build Include="bll\Stored Procedures\bll.LineDefinitions_Validate__Delete.sql" />
    <Build Include="dal\Stored Procedures\dal.LineDefinitions__Delete.sql" />
    <Build Include="map\map.LineDefinitionEntryCustodyDefinitions.sql" />
    <Build Include="map\map.LineDefinitionEntryResourceDefinitions.sql" />
    <Build Include="map\map.LineDefinitionColumns.sql" />
    <Build Include="map\map.LineDefinitionGenerateParameters.sql" />
    <Build Include="map\map.LineDefinitionStateReasons.sql" />
    <Build Include="map\map.Workflows.sql" />
    <Build Include="map\map.WorkflowSignatures.sql" />
    <Build Include="dbo\Stored Procedures\dbo.adm_Accounts_Code__Legacy.sql" />
    <Build Include="map\map.DocumentDefinitionLineDefinitions.sql" />
    <Build Include="bll\Stored Procedures\bll.DocumentDefinitions_Validate__Save.sql" />
    <Build Include="bll\Stored Procedures\bll.DocumentDefinitions_Validate__Delete.sql" />
    <Build Include="dal\Stored Procedures\dal.CustodyDefinitions__Delete.sql" />
    <Build Include="dal\Stored Procedures\dal.DocumentDefinitions__Delete.sql" />
    <Build Include="wiz\Stored Procedures\wiz.InventoryItem__PopulatePrice.sql" />
    <Build Include="bll\Functions\bll.fn_ConvertUnits.sql" />
    <Build Include="bll\Functions\bll.fn_ConvertCurrencies.sql" />
    <Build Include="dbo\User Defined Types\dbo.DocumentLineDefinitionEntryList.sql" />
    <Build Include="map\map.DocumentLineDefinitionEntries.sql" />
    <Build Include="dal\Stored Procedures\dal.Reconciliations__Save.sql" />
    <Build Include="dbo\Tables\dbo.ReconciliationEntries.sql" />
    <Build Include="dbo\Tables\dbo.ExternalEntries.sql" />
    <Build Include="dbo\Tables\dbo.ReconciliationExternalEntries.sql" />
    <Build Include="bll\Stored Procedures\bll.Reconciliations_Validate__Save.sql" />
    <Build Include="dal\Stored Procedures\dal.Reconciliations__Delete.sql" />
    <Build Include="wiz\Stored Procedures\wiz.ExpensesByNature__Capitalize.sql" />
    <Build Include="dbo\User Defined Types\dbo.ExternalEntryList.sql" />
    <Build Include="dbo\User Defined Types\dbo.ReconciliationList.sql" />
    <Build Include="dbo\User Defined Types\dbo.ReconciliationEntryList.sql" />
    <Build Include="dbo\User Defined Types\dbo.ReconciliationExternalEntryList.sql" />
    <Build Include="dal\Stored Procedures\dal.Reconciliation__Load_Unreconciled.sql" />
    <Build Include="dal\Stored Procedures\dal.Reconciliation__Load_Reconciled.sql" />
    <Build Include="dal\Stored Procedures\dal.InventoryEntries_AVCO__Update.sql" />
    <Build Include="bll\Stored Procedures\bll.Lines_Validate__State_Data2.sql" />
    <Build Include="bll\Functions\bll.fn_DATEADD_GC.sql" />
    <Build Include="bll\Functions\bll.fn_IsLeap.sql" />
    <Build Include="bll\Functions\bll.fn_BusinessUnit__CostCenter.sql" />
    <Build Include="dal\Stored Procedures\dal.Reconciliations__SaveAndLoad_Unreconciled.sql" />
    <Build Include="dal\Stored Procedures\dal.Reconciliations__SaveAndLoad_Reconciled.sql" />
    <Build Include="dbo\Tables\dbo.SmsMessages.sql" />
    <Build Include="dbo\User Defined Types\dbo.SmsMessageList.sql" />
    <Build Include="dbo\User Defined Types\dbo.EmailList.sql" />
    <Build Include="dal\Stored Procedures\dal.Notifications_Enqueue.sql" />
    <Build Include="dbo\User Defined Types\dbo.PushNotificationList.sql" />
    <Build Include="dal\Stored Procedures\dal.Notifications_SmsMessages__Poll.sql" />
    <Build Include="dal\Stored Procedures\dal.Notifications_SmsMessages__UpdateState.sql" />
    <Build Include="dbo\User Defined Types\dbo.IdStateErrorTimestampList.sql" />
    <Build Include="dal\Stored Procedures\dal.Notifications_Emails__UpdateState.sql" />
    <Build Include="dbo\Tables\dbo.Emails.sql" />
    <Build Include="dal\Stored Procedures\dal.Notifications_Emails__Poll.sql" />
    <Build Include="map\map.Emails.sql" />
    <Build Include="map\map.SmsMessages.sql" />
    <Build Include="bll\Functions\bll.fn_WorkDays.sql" />
    <Build Include="bll\Functions\bll.fn_MonthAddEC.sql" />
    <Build Include="bll\Functions\bll.fn_CostOfSaleCenter__BusinessUnit.sql" />
    <Build Include="bll\Functions\bll.fn_OtherPLCenter__BusinessUnit.sql" />
    <Build Include="dbo\Tables\dbo.RelationDefinitionReportDefinitions.sql" />
    <Build Include="dbo\User Defined Types\dbo.RelationDefinitionReportDefinitionList.sql" />
    <Build Include="map\map.RelationDefinitionReportDefinitions.sql" />
    <Build Include="dbo\Tables\dbo.CustodyDefinitionReportDefinitions.sql" />
    <Build Include="dbo\Tables\dbo.ResourceDefinitionReportDefinitions.sql" />
    <Build Include="dbo\Tables\dbo.LookupDefinitionReportDefinitions.sql" />
    <Build Include="dbo\User Defined Types\dbo.CustodyDefinitionReportDefinitionList.sql" />
    <Build Include="dbo\User Defined Types\dbo.LookupDefinitionReportDefinitionList.sql" />
    <Build Include="dbo\User Defined Types\dbo.ResourceDefinitionReportDefinitionList.sql" />
    <Build Include="map\map.CustodyDefinitionReportDefinitions.sql" />
    <Build Include="map\map.LookupDefinitionReportDefinitions.sql" />
    <Build Include="map\map.ResourceDefinitionReportDefinitions.sql" />
    <Build Include="bll\Stored Procedures\bll.Relations__Preprocess.sql" />
    <Build Include="bll\Stored Procedures\bll.Custodies__Preprocess.sql" />
    <Build Include="dbo\Tables\dbo.RelationAttachments.sql" />
    <Build Include="dbo\User Defined Types\dbo.RelationAttachmentList.sql" />
    <Build Include="map\map.RelationAttachments.sql" />
    <Build Include="map\map.GeneralSettings.sql" />
    <Build Include="map\map.FinancialSettings.sql" />
    <Build Include="bll\Stored Procedures\bll.FinancialSettings_Validate__Save.sql" />
    <Build Include="dal\Stored Procedures\dal.FinancialSettings__Save.sql" />
    <Build Include="rpt\Stored Procedures\rpt.DuplicateSalesInvoices.sql" />
    <Build Include="rpt\Stored Procedures\rpt.DuplicatePurchasesInvoices.sql" />
    <None Include="Provisioning\299\00_Script.sql" />
    <None Include="Provisioning\299\299_11Users.sql" />
    <None Include="Provisioning\299\299_12Permissions.sql" />
    <None Include="Provisioning\299\299_21Lookups.sql" />
    <None Include="Provisioning\299\299_22Centers.sql" />
    <None Include="Provisioning\299\299_24Resources.sql" />
    <None Include="Provisioning\299\21_Units.sql" />
  </ItemGroup>
  <ItemGroup>
    <None Include="Tests\12_ManualMisc.sql" />
    <None Include="Tests\72_ResourceClassifications.sql" />
    <None Include="Tests\12_Purchasing.sql" />
    <None Include="Tests\14_Sales.sql" />
    <None Include="IntegrationTests.publish.xml" />
    <None Include="Tests\07_Resources_FinancialLiabilities.sql" />
    <None Include="Tests\07_Resources_FinancialAssets.sql" />
    <None Include="Tests\07_Resources_ProductionSupplies.sql" />
    <None Include="Tests\13_HRCycle.sql" />
    <None Include="dbo\User Defined Types\Readme.txt" />
    <None Include="100.BananSD.publish.xml" />
    <None Include="299.BananETDemos.publish.xml" />
    <None Include="200.BananET.publish.xml" />
    <None Include="399.BananSADemos.publish.xml" />
    <None Include="Tellma.Database.Application.publish.xml" />
    <Build Include="dal\Stored Procedures\dal.Documents_State__Update.sql" />
    <None Include="Provisioning\000\n_Settings.sql" />
    <None Include="Provisioning\000\q_ReportDefinitions.sql" />
    <Build Include="api\Stored Procedures\api.ReportDefinitions__Save.sql" />
    <None Include="Provisioning\000\y_Roles.sql" />
    <None Include="Provisioning\000\c_Currencies.sql" />
    <None Include="Provisioning\000\d_Units.sql" />
    <None Include="199.BananSDDemos.publish.xml" />
    <None Include="_Azure\Azure.100.BananSD.publish.xml" />
    <None Include="_Azure\Azure.201.Soreti.publish.xml" />
    <None Include="_Azure\Azure.199.BananSDDemos.publish.xml" />
    <None Include="201.Soreti.publish.xml" />
    <None Include="Provisioning\199\199_24Resources.sql" />
    <None Include="Provisioning\000\u_Lookups.sql" />
    <None Include="_Azure\Azure.200.BananET.publish.xml" />
    <None Include="_Azure\Azure.399.BananSADemos.publish.xml" />
  </ItemGroup>
  <ItemGroup>
    <SqlCmdVariable Include="DeployEmail">
      <DefaultValue>admin@tellma.com</DefaultValue>
      <Value>$(SqlCmdVar__1)</Value>
    </SqlCmdVariable>
    <SqlCmdVariable Include="FunctionalCurrency">
      <DefaultValue>ETB</DefaultValue>
      <Value>$(SqlCmdVar__4)</Value>
    </SqlCmdVariable>
    <SqlCmdVariable Include="PrimaryLanguageId">
      <DefaultValue>en</DefaultValue>
      <Value>$(SqlCmdVar__3)</Value>
    </SqlCmdVariable>
    <SqlCmdVariable Include="OverwriteDb">
      <DefaultValue>0</DefaultValue>
      <Value>$(SqlCmdVar__7)</Value>
    </SqlCmdVariable>
    <SqlCmdVariable Include="SecondaryLanguageId">
      <DefaultValue>ar</DefaultValue>
      <Value>$(SqlCmdVar__5)</Value>
    </SqlCmdVariable>
    <SqlCmdVariable Include="ShortCompanyName">
      <DefaultValue>ACME International</DefaultValue>
      <Value>$(SqlCmdVar__2)</Value>
    </SqlCmdVariable>
    <SqlCmdVariable Include="ShortCompanyName2">
      <DefaultValue>ACME</DefaultValue>
      <Value>$(SqlCmdVar__8)</Value>
    </SqlCmdVariable>
    <SqlCmdVariable Include="ShortCompanyName3">
      <DefaultValue>ACME</DefaultValue>
      <Value>$(SqlCmdVar__9)</Value>
    </SqlCmdVariable>
    <SqlCmdVariable Include="TernaryLanguageId">
      <DefaultValue>zh</DefaultValue>
      <Value>$(SqlCmdVar__6)</Value>
    </SqlCmdVariable>
  </ItemGroup>
  <ItemGroup>
    <ArtifactReference Include="$(DacPacRootPath)\Extensions\Microsoft\SQLDB\Extensions\SqlServer\AzureV12\SqlSchemas\master.dacpac">
      <HintPath>$(DacPacRootPath)\Extensions\Microsoft\SQLDB\Extensions\SqlServer\AzureV12\SqlSchemas\master.dacpac</HintPath>
      <SuppressMissingDependenciesErrors>False</SuppressMissingDependenciesErrors>
      <DatabaseVariableLiteralValue>master</DatabaseVariableLiteralValue>
    </ArtifactReference>
  </ItemGroup>
  <ItemGroup>
    <RefactorLog Include="Tellma.Database.Application.refactorlog" />
  </ItemGroup>
</Project><|MERGE_RESOLUTION|>--- conflicted
+++ resolved
@@ -339,10 +339,7 @@
     <Build Include="api\Stored Procedures\api.Currencies__Activate.sql" />
     <Build Include="bll\Functions\bll.fn_Prefix_CodeWidth_SN__Code.sql" />
     <Build Include="bll\Stored Procedures\bll.GeneralSettings_Validate__Save.sql" />
-<<<<<<< HEAD
-    <Build Include="api\Stored Procedures\api.GeneralSettings__Save.sql" />
-=======
->>>>>>> 4c42a10f
+    <Build Include="api\Stored Procedures\api.Settings__Save.sql" />
     <Build Include="bll\Stored Procedures\bll.WideLines__Unpivot.sql" />
     <Build Include="bll\Stored Procedures\bll.LineDefinitionEntries__Pivot.sql" />
     <Build Include="dal\Stored Procedures\dal.EntryTypes__Delete.sql" />
