﻿<?xml version="1.0" encoding="utf-8"?>
<Project DefaultTargets="Build" xmlns="http://schemas.microsoft.com/developer/msbuild/2003" ToolsVersion="4.0">
  <Import Project="$(MSBuildExtensionsPath)\$(MSBuildToolsVersion)\Microsoft.Common.props" Condition="Exists('$(MSBuildExtensionsPath)\$(MSBuildToolsVersion)\Microsoft.Common.props')" />
  <PropertyGroup>
    <Configuration Condition=" '$(Configuration)' == '' ">Debug</Configuration>
    <Platform Condition=" '$(Platform)' == '' ">AnyCPU</Platform>
    <Name>Tellma.Database.Application</Name>
    <SchemaVersion>2.0</SchemaVersion>
    <ProjectVersion>4.1</ProjectVersion>
    <ProjectGuid>{bf2096e3-ed24-4ee1-befc-a67c3ffa38b6}</ProjectGuid>
    <DSP>Microsoft.Data.Tools.Schema.Sql.SqlAzureV12DatabaseSchemaProvider</DSP>
    <OutputType>Database</OutputType>
    <RootPath>
    </RootPath>
    <RootNamespace>Tellma.Database.Application</RootNamespace>
    <AssemblyName>Tellma.Database.Application</AssemblyName>
    <ModelCollation>1033,CI</ModelCollation>
    <DefaultFileStructure>BySchemaAndSchemaType</DefaultFileStructure>
    <DeployToDatabase>True</DeployToDatabase>
    <TargetFrameworkVersion>v4.7.2</TargetFrameworkVersion>
    <TargetLanguage>CS</TargetLanguage>
    <AppDesignerFolder>Properties</AppDesignerFolder>
    <SqlServerVerification>False</SqlServerVerification>
    <IncludeCompositeObjects>True</IncludeCompositeObjects>
    <TargetDatabaseSet>True</TargetDatabaseSet>
    <IncludeSchemaNameInFileName>True</IncludeSchemaNameInFileName>
    <GenerateCreateScript>True</GenerateCreateScript>
    <DefaultCollation>Latin1_General_100_CI_AS</DefaultCollation>
    <DefaultFilegroup>PRIMARY</DefaultFilegroup>
    <CompatibilityMode>150</CompatibilityMode>
    <TargetFrameworkProfile />
  </PropertyGroup>
  <PropertyGroup Condition=" '$(Configuration)|$(Platform)' == 'Release|AnyCPU' ">
    <OutputPath>bin\Release\</OutputPath>
    <BuildScriptName>$(MSBuildProjectName).sql</BuildScriptName>
    <TreatWarningsAsErrors>False</TreatWarningsAsErrors>
    <DebugType>pdbonly</DebugType>
    <Optimize>true</Optimize>
    <DefineDebug>false</DefineDebug>
    <DefineTrace>true</DefineTrace>
    <ErrorReport>prompt</ErrorReport>
    <WarningLevel>4</WarningLevel>
  </PropertyGroup>
  <PropertyGroup Condition=" '$(Configuration)|$(Platform)' == 'Debug|AnyCPU' ">
    <OutputPath>bin\Debug\</OutputPath>
    <BuildScriptName>$(MSBuildProjectName).sql</BuildScriptName>
    <TreatWarningsAsErrors>false</TreatWarningsAsErrors>
    <DebugSymbols>true</DebugSymbols>
    <DebugType>full</DebugType>
    <Optimize>false</Optimize>
    <DefineDebug>true</DefineDebug>
    <DefineTrace>true</DefineTrace>
    <ErrorReport>prompt</ErrorReport>
    <WarningLevel>4</WarningLevel>
    <RunSqlCodeAnalysis>False</RunSqlCodeAnalysis>
    <SqlCodeAnalysisRules>-Microsoft.Rules.Data.SR0001;-Microsoft.Rules.Data.SR0004;-Microsoft.Rules.Data.SR0005;-Microsoft.Rules.Data.SR0006;-Microsoft.Rules.Data.SR0007;-Microsoft.Rules.Data.SR0008;-Microsoft.Rules.Data.SR0009;-Microsoft.Rules.Data.SR0010;-Microsoft.Rules.Data.SR0011;-Microsoft.Rules.Data.SR0012;-Microsoft.Rules.Data.SR0013;-Microsoft.Rules.Data.SR0014;-Microsoft.Rules.Data.SR0015;-Microsoft.Rules.Data.SR0016</SqlCodeAnalysisRules>
  </PropertyGroup>
  <PropertyGroup>
    <VisualStudioVersion Condition="'$(VisualStudioVersion)' == ''">11.0</VisualStudioVersion>
    <!-- Default to the v11.0 targets path if the targets file for the current VS version is not found -->
    <SSDTExists Condition="Exists('$(MSBuildExtensionsPath)\Microsoft\VisualStudio\v$(VisualStudioVersion)\SSDT\Microsoft.Data.Tools.Schema.SqlTasks.targets')">True</SSDTExists>
    <VisualStudioVersion Condition="'$(SSDTExists)' == ''">11.0</VisualStudioVersion>
  </PropertyGroup>
  <Import Condition="'$(SQLDBExtensionsRefPath)' != ''" Project="$(SQLDBExtensionsRefPath)\Microsoft.Data.Tools.Schema.SqlTasks.targets" />
  <Import Condition="'$(SQLDBExtensionsRefPath)' == ''" Project="$(MSBuildExtensionsPath)\Microsoft\VisualStudio\v$(VisualStudioVersion)\SSDT\Microsoft.Data.Tools.Schema.SqlTasks.targets" />
  <ItemGroup>
    <Folder Include="Properties" />
    <Folder Include="dbo\" />
    <Folder Include="dbo\Tables\" />
    <Folder Include="dbo\Views\" />
    <Folder Include="dbo\Functions\" />
    <Folder Include="dbo\Stored Procedures\" />
    <Folder Include="dbo\User Defined Types\" />
    <Folder Include="Security\" />
    <Folder Include="Tests" />
    <Folder Include="Provisioning" />
    <Folder Include="api" />
    <Folder Include="bll" />
    <Folder Include="dal" />
    <Folder Include="bll\Stored Procedures" />
    <Folder Include="dal\Stored Procedures" />
    <Folder Include="dal\Functions" />
    <Folder Include="api\Stored Procedures" />
    <Folder Include="api\Functions" />
    <Folder Include="rpt" />
    <Folder Include="rpt\Functions" />
    <Folder Include="rpt\Stored Procedures" />
    <Folder Include="bll\Functions" />
    <Folder Include="map" />
    <Folder Include="wiz" />
    <Folder Include="wiz\Functions" />
    <Folder Include="wiz\Stored Procedures" />
    <Folder Include="Provisioning\100_105" />
    <Folder Include="Provisioning\106" />
    <Folder Include="Provisioning\000" />
    <Folder Include="Provisioning\100_105\01_Security" />
    <Folder Include="Provisioning\100_105\05_Contracts" />
    <Folder Include="Provisioning\100_105\06_Accounts" />
    <Folder Include="Provisioning\100_105\02_Basic" />
    <Folder Include="Provisioning\100_105\04_Resources" />
    <Folder Include="Provisioning\107" />
    <Folder Include="Provisioning\108" />
    <Folder Include="Provisioning\108\00_Setup" />
    <Folder Include="_Azure" />
    <Folder Include="Provisioning\101" />
  </ItemGroup>
  <ItemGroup>
    <Build Include="dbo\Tables\dbo.Documents.sql" />
    <Build Include="dbo\Tables\dbo.Relations.sql" />
    <Build Include="dbo\Tables\dbo.LineDefinitionEntries.sql" />
    <Build Include="dbo\Tables\dbo.Users.sql" />
    <Build Include="dbo\Tables\dbo.DocumentAssignments.sql" />
    <Build Include="dbo\Tables\dbo.Lines.sql" />
    <Build Include="dbo\Tables\dbo.Reconciliation.sql" />
    <Build Include="dbo\Tables\dbo.Resources.sql" />
    <Build Include="dbo\Tables\dbo.Settings.sql" />
    <Build Include="dbo\Tables\dbo.DocumentDefinitions.sql" />
    <Build Include="dbo\Tables\dbo.Units.sql" />
    <Build Include="dbo\Tables\dbo.Centers.sql" />
    <Build Include="dbo\Functions\dbo.fn_FunctionalCurrencyId.sql" />
    <Build Include="dbo\User Defined Types\dbo.ValidationErrorList.sql" />
    <Build Include="Security\api.sql" />
    <Build Include="Security\dal.sql" />
    <Build Include="dbo\User Defined Types\dbo.RelationList.sql" />
    <Build Include="dbo\User Defined Types\dbo.IndexedIdList.sql" />
    <Build Include="dbo\Tables\dbo.Translations.sql" />
    <Build Include="dbo\User Defined Types\dbo.UnitList.sql" />
    <Build Include="dbo\User Defined Types\dbo.CenterList.sql" />
    <Build Include="dbo\User Defined Types\dbo.SettingList.sql" />
    <Build Include="dbo\User Defined Types\dbo.StringList.sql" />
    <Build Include="dbo\User Defined Types\dbo.ResourceList.sql" />
    <Build Include="dbo\User Defined Types\dbo.DocumentList.sql" />
    <Build Include="dbo\User Defined Types\dbo.WideLineList.sql" />
    <Build Include="dbo\Functions\dbo.fe_Center__FirstSibling.sql" />
    <Build Include="dbo\User Defined Types\dbo.VType.sql" />
    <None Include="Tests\00_TestMain.sql" />
    <None Include="Tests\04_IfrsDisclosures.sql" />
    <None Include="Tests\03_MeasurementUnits.sql" />
    <None Include="Tests\71_ResponsibilityCenters.sql" />
    <None Include="Tests\07_Resources.sql" />
    <None Include="Tests\30_HRCycle.sql" />
    <None Include="Tests\50_ProductionCycle.sql" />
    <None Include="Tests\60_SalesCycle.sql" />
    <None Include="Tests\21_Financing.sql" />
    <None Include="Tests\TestingToBeCleaned.sql" />
    <PostDeploy Include="Provisioning\__Main.sql" />
    <Build Include="Security\bll.sql" />
    <Build Include="dbo\Tables\dbo.LineDefinitions.sql" />
    <Build Include="dbo\Stored Procedures\dbo.ui_Documents_Lines_Entries__Json.sql" />
    <Build Include="dbo\Functions\dbo.fw_Documents__Json.sql" />
    <Build Include="dbo\Functions\dbo.fw_TransactionLines__Json.sql" />
    <Build Include="dbo\Functions\dbo.fw_TransactionEntries__Json.sql" />
    <Build Include="dbo\User Defined Types\dbo.AccountList.sql" />
    <Build Include="dbo\Functions\dbo.fn_User__Language.sql" />
    <Build Include="dbo\Tables\dbo.LineSignatures.sql" />
    <Build Include="dbo\Functions\dbo.fi_MyWorkspace.sql" />
    <Build Include="dbo\Tables\dbo.DocumentAssignmentsHistory.sql" />
    <Build Include="dbo\Tables\dbo.Notifications.sql" />
    <Build Include="dbo\Functions\dbo.fi_MyNotifications.sql" />
    <Build Include="dbo\Tables\dbo.Roles.sql" />
    <Build Include="dbo\Tables\dbo.Permissions.sql" />
    <Build Include="dbo\Tables\dbo.Views.sql" />
    <Build Include="dbo\User Defined Types\dbo.RoleList.sql" />
    <Build Include="dbo\User Defined Types\dbo.PermissionList.sql" />
    <Build Include="dbo\Tables\dbo.Entries.sql" />
    <Build Include="dbo\User Defined Types\dbo.EntryList.sql" />
    <Build Include="dbo\Tables\dbo.RoleMemberships.sql" />
    <Build Include="dbo\Tables\dbo.AccountClassifications.sql" />
    <Build Include="dbo\Views\dbo.Employees.sql" />
    <Build Include="dbo\Functions\dbo.fi_Relations.sql" />
    <Build Include="dbo\Tables\dbo.IfrsDisclosureDetails.sql" />
    <Build Include="dbo\Functions\dbo.fi_IfrsDisclosureDetails.sql" />
    <Build Include="dbo\Tables\dbo.IfrsConcepts.sql" />
    <Build Include="dbo\Tables\dbo.IfrsDisclosures.sql" />
    <Build Include="dbo\User Defined Types\dbo.IfrsDisclosureDetailList.sql" />
    <Build Include="dbo\Stored Procedures\dbo.adm_Tree__Organize.sql" />
    <Build Include="dbo\User Defined Types\dbo.LineList.sql" />
    <Build Include="dbo\Tables\dbo.DocumentStatesHistory.sql" />
    <Build Include="dbo\Tables\dbo.VoucherBooklets.sql" />
    <Build Include="dbo\Tables\dbo.Workflows.sql" />
    <Build Include="dbo\Tables\dbo.WorkflowSignatures.sql" />
    <Build Include="dbo\Tables\dbo.VoucherTypes.sql" />
    <Build Include="dbo\Tables\dbo.BudgetEntries.sql" />
    <Build Include="dbo\Tables\dbo.Lookups.sql" />
    <Build Include="dbo\User Defined Types\dbo.LookupList.sql" />
    <Build Include="dbo\User Defined Types\dbo.IdList.sql" />
    <Build Include="api\Stored Procedures\api.IfrsDisclosureDetails__Save.sql" />
    <Build Include="dal\Stored Procedures\dal.OnConnect.sql" />
    <Build Include="dal\Stored Procedures\dal.IfrsDisclosureDetails__Save.sql" />
    <Build Include="api\Stored Procedures\api.Units__Activate.sql" />
    <Build Include="api\Stored Procedures\api.Units__Delete.sql" />
    <Build Include="api\Stored Procedures\api.Units__Save.sql" />
    <Build Include="dal\Stored Procedures\dal.Units__Activate.sql" />
    <Build Include="dal\Stored Procedures\dal.Units__Delete.sql" />
    <Build Include="dal\Stored Procedures\dal.Units__Save.sql" />
    <Build Include="bll\Stored Procedures\bll.Units_Validate__Delete.sql" />
    <Build Include="bll\Stored Procedures\bll.Units_Validate__Save.sql" />
    <Build Include="bll\Stored Procedures\bll.Documents_Validate__Save.sql" />
    <Build Include="api\Stored Procedures\api.Lines__Sign.sql" />
    <Build Include="dal\Stored Procedures\dal.Lines__Sign.sql" />
    <Build Include="bll\Stored Procedures\bll.Lines_Ready__Select.sql" />
    <Build Include="dal\Stored Procedures\dal.Lines_State__Update.sql" />
    <Build Include="dal\Stored Procedures\dal.Settings__Save.sql" />
    <Build Include="bll\Stored Procedures\bll.IfrsDisclosureDetails_Validate__Save.sql" />
    <Build Include="dbo\User Defined Types\dbo.LineRoleList.sql" />
    <Build Include="api\Stored Procedures\api.Documents__Assign.sql" />
    <Build Include="dal\Stored Procedures\dal.Documents__Assign.sql" />
    <Build Include="bll\Stored Procedures\bll.Documents_Validate__Assign.sql" />
    <Build Include="bll\Stored Procedures\bll.Lines_Validate__Sign.sql" />
    <Build Include="Security\rpt.sql" />
    <Build Include="rpt\Stored Procedures\rpt.Ifrs_110000.sql" />
    <Build Include="dal\Stored Procedures\dal.Resources__Save.sql" />
    <Build Include="dal\Stored Procedures\dal.Resources__Delete.sql" />
    <Build Include="api\Stored Procedures\api.Resources__Save.sql" />
    <Build Include="api\Stored Procedures\api.Resources__Delete.sql" />
    <Build Include="bll\Stored Procedures\bll.Resources_Validate__Delete.sql" />
    <Build Include="bll\Stored Procedures\bll.Resources_Validate__Save.sql" />
    <Build Include="dal\Stored Procedures\dal.Relations__Save.sql" />
    <Build Include="dbo\User Defined Types\dbo.IndexedImageIdList.sql" />
    <Build Include="dal\Stored Procedures\dal.Roles__Save.sql" />
    <Build Include="dal\Stored Procedures\dal.AccountClassifications__Save.sql" />
    <Build Include="dal\Stored Procedures\dal.Accounts__Activate.sql" />
    <Build Include="dbo\Tables\dbo.IfrsStatements.sql" />
    <Build Include="dal\Stored Procedures\dal.Permissions__Load.sql" />
    <Build Include="dal\Stored Procedures\dal.Users__SetExternalIdByUserId.sql" />
    <Build Include="dal\Stored Procedures\dal.Users__SetEmailByUserId.sql" />
    <Build Include="dal\Stored Procedures\dal.AddUserPermissionsVersion.sql" />
    <Build Include="dal\Stored Procedures\dal.Users__SaveSettings.sql" />
    <Build Include="dbo\Tables\dbo.UserSettings.sql" />
    <Build Include="dal\Stored Procedures\dal.UserSettings__Load.sql" />
    <Build Include="map\map.Units.sql" />
    <Build Include="dbo\User Defined Types\dbo.UserList.sql" />
    <Build Include="map\map.Users.sql" />
    <Build Include="bll\Stored Procedures\bll.Users_Validate__Save.sql" />
    <Build Include="api\Stored Procedures\api.Relations__Save.sql" />
    <Build Include="bll\Stored Procedures\bll.Relations_Validate__Save.sql" />
    <Build Include="bll\Stored Procedures\bll.Resources__Preprocess.sql" />
    <Build Include="dbo\User Defined Types\dbo.RoleMembershipList.sql" />
    <Build Include="dal\Stored Procedures\dal.Roles__Activate.sql" />
    <Build Include="bll\Stored Procedures\bll.Roles_Validate__Save.sql" />
    <Build Include="bll\Stored Procedures\bll.Roles_Validate__Delete.sql" />
    <Build Include="dal\Stored Procedures\dal.Relations__Activate.sql" />
    <Build Include="dal\Stored Procedures\dal.Relations__Delete.sql" />
    <Build Include="dal\Stored Procedures\dal.Blobs__Delete.sql" />
    <Build Include="dal\Stored Procedures\dal.Blobs__Get.sql" />
    <Build Include="dal\Stored Procedures\dal.Blobs__Save.sql" />
    <Build Include="dal\Stored Procedures\dal.Roles__Delete.sql" />
    <Build Include="dal\Stored Procedures\dal.Users__Delete.sql" />
    <Build Include="dal\Stored Procedures\dal.Users__Save.sql" />
    <Build Include="bll\Stored Procedures\bll.Relations_Validate__Delete.sql" />
    <Build Include="bll\Stored Procedures\bll.Users_Validate__Delete.sql" />
    <Build Include="dbo\Tables\dbo.Blobs.sql" />
    <Build Include="map\map.Relations.sql" />
    <Build Include="map\map.Roles.sql" />
    <Build Include="bll\Stored Procedures\bll.AccountTypes_Validate__Delete.sql" />
    <Build Include="dbo\Tables\dbo.ResourceDefinitions.sql" />
    <Build Include="dbo\Tables\dbo.Currencies.sql" />
    <Build Include="dbo\Tables\dbo.ResourceProviders.sql" />
    <Build Include="bll\Stored Procedures\bll.Lookups_Validate__Save.sql" />
    <Build Include="dal\Stored Procedures\dal.Lookups__Save.sql" />
    <Build Include="dal\Stored Procedures\dal.Lookups__Delete.sql" />
    <Build Include="dal\Stored Procedures\dal.Lookups__Activate.sql" />
    <Build Include="bll\Stored Procedures\bll.Lookups_Validate__Delete.sql" />
    <Build Include="map\map.Lookups.sql" />
    <Build Include="dbo\User Defined Types\dbo.CurrencyList.sql" />
    <Build Include="bll\Stored Procedures\bll.Currencies_Validate__Save.sql" />
    <Build Include="dal\Stored Procedures\dal.Currencies__Save.sql" />
    <Build Include="bll\Stored Procedures\bll.Currencies_Validate__Delete.sql" />
    <Build Include="dbo\Functions\dbo.fn_Localize.sql" />
    <Build Include="dal\Stored Procedures\dal.Currencies__Delete.sql" />
    <Build Include="dal\Stored Procedures\dal.Currencies__Activate.sql" />
    <Build Include="map\map.Currencies.sql" />
    <Build Include="dbo\User Defined Types\dbo.IndexedStringList.sql" />
    <Build Include="dal\Stored Procedures\dal.Resources__Activate.sql" />
    <Build Include="map\map.Resources.sql" />
    <Build Include="Security\map.sql" />
    <Build Include="api\Stored Procedures\api.Lookups__Delete.sql" />
    <Build Include="api\Stored Procedures\api.Lookups__Activate.sql" />
    <Build Include="api\Stored Procedures\api.Lookups__Save.sql" />
    <Build Include="bll\Functions\bll.fn_EmployeeIncomeTax.sql" />
    <Build Include="api\Stored Procedures\api.AccountTypes__Delete.sql" />
    <Build Include="api\Stored Procedures\api.AccountTypes__Save.sql" />
    <Build Include="dbo\Tables\dbo.Accounts.sql" />
    <Build Include="rpt\Stored Procedures\rpt.FinishedGoods__TrialBalance.sql" />
    <Build Include="rpt\Stored Procedures\rpt.RawMaterials__TrialBalance.sql" />
    <Build Include="rpt\Stored Procedures\rpt.MerchandiseInTransit__TrialBalance.sql" />
    <Build Include="rpt\Stored Procedures\rpt.RawMaterials__TopByCountOut.sql" />
    <Build Include="api\Stored Procedures\api.AccountClassifications__Save.sql" />
    <Build Include="dbo\User Defined Types\dbo.AccountClassificationList.sql" />
    <Build Include="bll\Stored Procedures\bll.AccountClassifications_Validate__Save.sql" />
    <Build Include="api\Stored Procedures\api.Roles__Activate.sql" />
    <Build Include="api\Stored Procedures\api.Relations__Activate.sql" />
    <Build Include="api\Stored Procedures\api.AccountClassifications__Activate.sql" />
    <Build Include="bll\Stored Procedures\bll.AccountClassifications_Validate__Activate.sql" />
    <Build Include="dal\Stored Procedures\dal.AccountClassifications__Activate.sql" />
    <Build Include="map\map.AccountClassifications.sql" />
    <Build Include="bll\Stored Procedures\bll.AccountClassifications_Validate__Delete.sql" />
    <Build Include="dal\Stored Procedures\dal.AccountClassifications__Delete.sql" />
    <Build Include="bll\Stored Procedures\bll.AccountClassifications_Validate__DeleteWithDescendants.sql" />
    <Build Include="dal\Stored Procedures\dal.AccountClassifications__DeleteWithDescendants.sql" />
    <Build Include="api\Stored Procedures\api.Accounts__Save.sql" />
    <Build Include="dal\Stored Procedures\dal.Accounts__Save.sql" />
    <Build Include="bll\Stored Procedures\bll.Accounts_Validate__Save.sql" />
    <Build Include="dal\Stored Procedures\dal.Accounts__Delete.sql" />
    <Build Include="bll\Stored Procedures\bll.Accounts_Validate__Delete.sql" />
    <Build Include="map\map.Accounts.sql" />
    <Build Include="bll\Stored Procedures\bll.Lines_Validate__Unsign.sql" />
    <Build Include="dbo\Tables\dbo.LookupDefinitions.sql" />
    <Build Include="dbo\Tables\dbo.EntryTypes.sql" />
    <Build Include="map\map.EntryTypes.sql" />
    <Build Include="dbo\Functions\dbo.fn_Lookup.sql" />
    <Build Include="dbo\Functions\dbo.fn_UnitName__Id.sql" />
    <Build Include="dbo\Tables\dbo.ResourcePacks.sql" />
    <Build Include="dbo\User Defined Types\dbo.LookupDefinitionList.sql" />
    <Build Include="bll\Stored Procedures\bll.LookupDefinitions_Validate__Save.sql" />
    <Build Include="dal\Stored Procedures\dal.LookupDefinitions__Save.sql" />
    <Build Include="bll\Stored Procedures\bll.LookupDefinitions_Validate__Delete.sql" />
    <Build Include="dal\Stored Procedures\dal.LookupDefinitions__Delete.sql" />
    <Build Include="dal\Stored Procedures\dal.LookupDefinitions__UpdateState.sql" />
    <Build Include="map\map.LookupDefinitions.sql" />
    <Build Include="rpt\Stored Procedures\rpt.Docs__UI.sql" />
    <Build Include="bll\Stored Procedures\bll.Documents_Validate__Close.sql" />
    <Build Include="api\Stored Procedures\api.Documents__Close.sql" />
    <Build Include="dbo\Functions\dbo.fn_StateId__State.sql" />
    <Build Include="bll\Functions\bll.fi_Lines__Ready.sql" />
    <Build Include="api\Stored Procedures\api.Centers__Save.sql" />
    <Build Include="dal\Stored Procedures\dal.Centers__Save.sql" />
    <Build Include="api\Stored Procedures\api.Roles__Save.sql" />
    <Build Include="bll\Stored Procedures\bll.Centers_Validate__Save.sql" />
    <Build Include="dal\Stored Procedures\dal.Centers__Delete.sql" />
    <Build Include="dal\Stored Procedures\dal.Centers__DeleteWithDescendants.sql" />
    <Build Include="bll\Stored Procedures\bll.Centers_Validate__Delete.sql" />
    <Build Include="bll\Stored Procedures\bll.Centers_Validate__DeleteWithDescendants.sql" />
    <Build Include="dal\Stored Procedures\dal.Centers__Activate.sql" />
    <Build Include="map\map.Centers.sql" />
    <Build Include="dbo\Tables\dbo.RelationDefinitions.sql" />
    <Build Include="dal\Stored Procedures\dal.Users__Activate.sql" />
    <Build Include="dal\Stored Procedures\dal.EntryTypes__Activate.sql" />
    <Build Include="bll\Stored Procedures\bll.EntryTypes_Validate__Save.sql" />
    <Build Include="api\Stored Procedures\api.EntryTypes__Save.sql" />
    <Build Include="dbo\User Defined Types\dbo.EntryTypeList.sql" />
    <Build Include="dal\Stored Procedures\dal.EntryTypes__Save.sql" />
    <Build Include="api\Stored Procedures\api.Currencies__Save.sql" />
    <Build Include="api\Stored Procedures\api.Currencies__Delete.sql" />
    <Build Include="api\Stored Procedures\api.Currencies__Activate.sql" />
    <Build Include="bll\Functions\bll.fn_Prefix_CodeWidth_SN__Code.sql" />
    <Build Include="bll\Stored Procedures\bll.Settings_Validate__Save.sql" />
    <Build Include="api\Stored Procedures\api.Settings__Save.sql" />
    <Build Include="bll\Stored Procedures\bll.WideLines__Unpivot.sql" />
    <Build Include="bll\Stored Procedures\bll.LineDefinitionEntries__Pivot.sql" />
    <Build Include="dal\Stored Procedures\dal.EntryTypes__Delete.sql" />
    <Build Include="dal\Stored Procedures\dal.EntryTypes__DeleteWithDescendants.sql" />
    <Build Include="bll\Stored Procedures\bll.EntryTypes_Validate__Delete.sql" />
    <Build Include="bll\Stored Procedures\bll.EntryTypes_Validate__DeleteWithDescendants.sql" />
    <Build Include="map\map.Documents.sql" />
    <Build Include="map\map.Lines.sql" />
    <Build Include="map\map.Entries.sql" />
    <Build Include="api\Stored Procedures\api.Documents__Open.sql" />
    <Build Include="bll\Stored Procedures\bll.Documents_Validate__Open.sql" />
    <Build Include="api\Stored Procedures\api.Documents__Sign.sql" />
    <Build Include="dbo\Tables\dbo.LineDefinitionStateReasons.sql" />
    <Build Include="api\Stored Procedures\api.Document_Comment__Save.sql" />
    <Build Include="bll\Stored Procedures\bll.Document_Validate__Comment_Save.sql" />
    <Build Include="dal\Stored Procedures\dal.Document_Comment__Save.sql" />
    <Build Include="map\map.DocumentAssignmentsHistory.sql" />
    <Build Include="dbo\Functions\dbo.fn_LanguageId__Symbol.sql" />
    <Build Include="dal\Stored Procedures\dal.Definitions__Load.sql" />
    <Build Include="dal\Stored Procedures\dal.Settings__Load.sql" />
    <Build Include="bll\Stored Procedures\bll.Accounts__Preprocess.sql" />
    <Build Include="dal\Stored Procedures\dal.RelationDefinitions__Save.sql" />
    <Build Include="dbo\User Defined Types\dbo.RelationDefinitionList.sql" />
    <Build Include="dbo\User Defined Types\dbo.LineDefinitionList.sql" />
    <Build Include="dal\Stored Procedures\dal.LineDefinitions__Save.sql" />
    <Build Include="dbo\User Defined Types\dbo.ResourceDefinitionList.sql" />
    <Build Include="dbo\Tables\dbo.LineDefinitionColumns.sql" />
    <Build Include="dbo\User Defined Types\dbo.LineDefinitionColumnList.sql" />
    <Build Include="dbo\User Defined Types\dbo.LineDefinitionStateReasonList.sql" />
    <Build Include="dbo\User Defined Types\dbo.DocumentDefinitionList.sql" />
    <Build Include="dbo\User Defined Types\dbo.DocumentDefinitionLineDefinitionList.sql" />
    <Build Include="dal\Stored Procedures\dal.DocumentDefinitions__Save.sql" />
    <Build Include="dbo\Tables\dbo.DocumentDefinitionLineDefinitions.sql" />
    <Build Include="dbo\User Defined Types\dbo.WorkflowList.sql" />
    <Build Include="dbo\User Defined Types\dbo.WorkflowSignatureList.sql" />
    <Build Include="bll\Stored Procedures\bll.RelationDefinitions_Validate__Save.sql" />
    <Build Include="api\Stored Procedures\api.RelationDefinitions__Save.sql" />
    <Build Include="bll\Stored Procedures\bll.RelationDefinitions_Validate__Delete.sql" />
    <Build Include="dal\Stored Procedures\dal.RelationDefinitions__Delete.sql" />
    <Build Include="bll\Stored Procedures\bll.Documents_Validate__Delete.sql" />
    <Build Include="dal\Stored Procedures\dal.Documents__Delete.sql" />
    <Build Include="map\map.DetailsEntries.sql" />
    <Build Include="map\map.SummaryEntries.sql" />
    <Build Include="dal\Stored Procedures\dal.ResourceDefinitions__Save.sql" />
    <Build Include="bll\Stored Procedures\bll.ResourceDefinitions_Validate__Save.sql" />
    <Build Include="bll\Stored Procedures\bll.ResourceDefinitions_Validate__Delete.sql" />
    <Build Include="dal\Stored Procedures\dal.ResourceDefinitions__Delete.sql" />
    <Build Include="api\Stored Procedures\api.ResourceDefinitions__Save.sql" />
    <Build Include="rpt\Stored Procedures\rpt.Ifrs_810000.sql" />
    <Build Include="rpt\Stored Procedures\rpt.Ifrs_210000.sql" />
    <Build Include="rpt\Stored Procedures\rpt.Ifrs_220000.sql" />
    <Build Include="rpt\Stored Procedures\rpt.Ifrs_310000.sql" />
    <Build Include="rpt\Stored Procedures\rpt.Ifrs_320000.sql" />
    <Build Include="rpt\Stored Procedures\rpt.Ifrs_510000.sql" />
    <Build Include="rpt\Stored Procedures\rpt.Ifrs_520000.sql" />
    <Build Include="rpt\Stored Procedures\rpt.Ifrs_610000.sql" />
    <Build Include="dbo\User Defined Types\dbo.AccountTypeList.sql" />
    <Build Include="dbo\Tables\dbo.AccountTypes.sql" />
    <Build Include="dal\Stored Procedures\dal.AccountTypes__Delete.sql" />
    <Build Include="bll\Stored Procedures\bll.AccountTypes_Validate__Save.sql" />
    <Build Include="dal\Stored Procedures\dal.AccountTypes__Save.sql" />
    <Build Include="dal\Stored Procedures\dal.AccountTypes__DeleteWithDescendants.sql" />
    <Build Include="dal\Stored Procedures\dal.AccountTypes__Activate.sql" />
    <Build Include="map\map.AccountTypes.sql" />
    <Build Include="dbo\User Defined Types\dbo.LineDefinitionEntryList.sql" />
    <Build Include="api\Stored Procedures\api.LineDefinitions__Save.sql" />
    <Build Include="bll\Stored Procedures\bll.LineDefinitions_Validate__Save.sql" />
    <Build Include="dbo\User Defined Types\dbo.AttachmentList.sql" />
    <Build Include="dbo\Tables\dbo.Attachments.sql" />
    <Build Include="map\map.Attachments.sql" />
    <Build Include="api\Stored Procedures\api.Documents__Cancel.sql" />
    <Build Include="bll\Stored Procedures\bll.Documents_Validate__Cancel.sql" />
    <Build Include="dal\Stored Procedures\dal.Documents__Cancel.sql" />
    <Build Include="map\map.LinesRequiredSignatures.sql" />
    <Build Include="dbo\Views\dbo.WorkflowsView.sql" />
    <Build Include="dbo\Tables\dbo.ReportDefinitions.sql" />
    <Build Include="dbo\Tables\dbo.ReportParameterDefinitions.sql" />
    <Build Include="dbo\Tables\dbo.ReportSelectDefinitions.sql" />
    <Build Include="dbo\Tables\dbo.ReportDimensionDefinitions.sql" />
    <Build Include="dbo\Tables\dbo.ReportMeasureDefinitions.sql" />
    <Build Include="dbo\User Defined Types\dbo.ReportDefinitionList.sql" />
    <Build Include="dbo\User Defined Types\dbo.ReportParameterDefinitionList.sql" />
    <Build Include="dbo\User Defined Types\dbo.ReportSelectDefinitionList.sql" />
    <Build Include="dbo\User Defined Types\dbo.ReportDimensionDefinitionList.sql" />
    <Build Include="dbo\User Defined Types\dbo.ReportMeasureDefinitionList.sql" />
    <Build Include="bll\Stored Procedures\bll.ReportDefinitions_Validate__Save.sql" />
    <Build Include="dal\Stored Procedures\dal.ReportDefinitions__Save.sql" />
    <Build Include="bll\Stored Procedures\bll.ReportDefinitions_Validate__Delete.sql" />
    <Build Include="dal\Stored Procedures\dal.ReportDefinitions__Delete.sql" />
    <Build Include="map\map.ReportDefinitions.sql" />
    <Build Include="map\map.ReportParameterDefinitions.sql" />
    <Build Include="map\map.ReportSelectDefinitions.sql" />
    <Build Include="map\map.ReportRowDefinitions.sql" />
    <Build Include="map\map.ReportColumnDefinitions.sql" />
    <Build Include="map\map.ReportMeasureDefinitions.sql" />
    <Build Include="dbo\Tables\dbo.ResourceUnits.sql" />
    <Build Include="dbo\User Defined Types\dbo.ResourceUnitList.sql" />
    <Build Include="map\map.ResourceUnits.sql" />
    <Build Include="dbo\User Defined Types\dbo.IndexIdWithHeaderList.sql" />
    <Build Include="bll\Stored Procedures\bll.AccountTypes_Validate__DeleteWithDescendants.sql" />
    <Build Include="api\Stored Procedures\api.AccountTypes__DeleteWithDescendants.sql" />
    <Build Include="bll\Stored Procedures\bll.Lines__Pivot.sql" />
    <Build Include="dbo\Tables\dbo.RuleTypes.sql" />
    <Build Include="dal\Stored Procedures\dal.Lines__SignAndRefresh.sql" />
    <Build Include="dbo\Tables\dbo.PredicateTypes.sql" />
    <Build Include="map\map.DocumentsRequiredSignatures.sql" />
    <Build Include="api\Stored Procedures\api.Documents__Uncancel.sql" />
    <Build Include="bll\Stored Procedures\bll.Documents_Validate__Uncancel.sql" />
    <Build Include="bll\Stored Procedures\bll.Documents__Preprocess.sql" />
    <Build Include="api\Stored Procedures\api.Documents__Save.sql" />
    <Build Include="dal\Stored Procedures\dal.Documents__SaveAndRefresh.sql" />
    <Build Include="map\map.LineDefinitionEntries.sql" />
    <Build Include="dal\Stored Procedures\dal.Documents__Close.sql" />
    <Build Include="dal\Stored Procedures\dal.Documents__Open.sql" />
    <Build Include="dal\Stored Procedures\dal.Documents__Uncancel.sql" />
    <Build Include="rpt\Stored Procedures\rpt.Production__Actual_vs_Planned.sql" />
    <Build Include="map\map.DocumentDefinitions.sql" />
    <Build Include="dbo\Tables\dbo.ExchangeRates.sql" />
    <Build Include="dbo\User Defined Types\dbo.ExchangeRateList.sql" />
    <Build Include="api\Stored Procedures\api.ExchangeRates__Save.sql" />
    <Build Include="api\Stored Procedures\api.ExchangeRates__Delete.sql" />
    <Build Include="dal\Stored Procedures\dal.ExchangeRates__Save.sql" />
    <Build Include="dal\Stored Procedures\dal.ExchangeRates__Delete.sql" />
    <Build Include="bll\Stored Procedures\bll.ExchangeRates_Validate__Save.sql" />
    <Build Include="bll\Stored Procedures\bll.ExchangeRates_Validate__Delete.sql" />
    <Build Include="dbo\Functions\dbo.fn_DateAdd.sql" />
    <Build Include="bll\Stored Procedures\bll.Lines_Validate__State_Data.sql" />
    <Build Include="bll\Stored Procedures\bll.LineSignatures_Validate__Delete.sql" />
    <Build Include="dal\Stored Procedures\dal.LineSignatures__DeleteAndRefresh.sql" />
    <Build Include="wiz\Stored Procedures\wiz.GainLossOnExchange__Prepare.sql" />
    <Build Include="wiz\Functions\wiz.fn_ConvertToFunctional.sql" />
    <Build Include="Security\wiz.sql" />
    <Build Include="map\map.ExchangeRates.sql" />
    <Build Include="map\map.LineDefinitions.sql" />
    <Build Include="map\map.DocumentStatesHistory.sql" />
    <Build Include="dbo\Tables\dbo.RelationUsers.sql" />
    <Build Include="rpt\Stored Procedures\rpt.FinancialRatios.sql" />
    <Build Include="dbo\Tables\dbo.ApportionmentRates.sql" />
    <Build Include="dbo\Tables\dbo.AbsorptionRates.sql" />
    <Build Include="dal\Stored Procedures\dal.InboxCounts__Load.sql" />
    <Build Include="dal\Stored Procedures\dal.Documents__Preview.sql" />
    <Build Include="dal\Stored Procedures\dal.Inbox__Check.sql" />
    <Build Include="map\map.Inbox.sql" />
    <Build Include="map\map.Outbox.sql" />
    <Build Include="map\IfrsConcepts.sql" />
    <Build Include="dbo\Tables\dbo.AccountTypeResourceDefinitions.sql" />
    <Build Include="dbo\Tables\dbo.AccountTypeCustodianDefinitions.sql" />
    <Build Include="dbo\Tables\dbo.Agents.sql" />
    <Build Include="wiz\Stored Procedures\wiz.Paysheet__Prepare.sql" />
    <Build Include="wiz\Stored Procedures\wiz.AssetsDepreciation__Populate.sql" />
    <Build Include="dbo\Tables\dbo.MarkupTemplates.sql" />
    <Build Include="dbo\User Defined Types\dbo.MarkupTemplateList.sql" />
    <Build Include="bll\Stored Procedures\bll.MarkupTemplates_Validate__Save.sql" />
    <Build Include="dal\Stored Procedures\dal.MarkupTemplates__Save.sql" />
    <Build Include="bll\Stored Procedures\bll.MarkupTemplates_Validate__Delete.sql" />
    <Build Include="dal\Stored Procedures\dal.MarkupTemplates__Delete.sql" />
    <Build Include="map\map.MarkupTemplates.sql" />
    <Build Include="dbo\Tables\dbo.DocumentDefinitionMarkupTemplates.sql" />
    <Build Include="dbo\User Defined Types\dbo.DocumentDefinitionMarkupTemplateList.sql" />
    <Build Include="dbo\Tables\dbo.AccountBalances.sql" />
    <Build Include="dbo\User Defined Types\dbo.AgentList.sql" />
    <Build Include="dal\Stored Procedures\dal.Agents__Save.sql" />
    <Build Include="dbo\User Defined Types\dbo.RelationUserList.sql" />
    <Build Include="dal\Stored Procedures\dal.Agents__Activate.sql" />
    <Build Include="bll\Stored Procedures\bll.Agents_Validate__Save.sql" />
    <Build Include="api\Stored Procedures\api.Agents__Save.sql" />
    <Build Include="bll\Stored Procedures\bll.Agents_Validate__Activate.sql" />
    <Build Include="dbo\Tables\dbo.Budgets.sql" />
    <None Include="Provisioning\000\a_Declarations.sql" />
    <None Include="Provisioning\000\b_AdminUser.sql" />
    <None Include="Provisioning\000\e_RuleTypes.sql" />
    <None Include="Provisioning\000\h_EntryTypes.sql" />
    <None Include="Provisioning\000\m_AccountTypes.sql" />
    <None Include="Provisioning\000\f_IfrsConcepts.sql" />
    <None Include="Provisioning\000\g_IfrsDisclosures.sql" />
    <Build Include="api\Stored Procedures\api.LookupDefinitions__Save.sql" />
    <None Include="Provisioning\000\o_LineDefinitions.sql" />
    <None Include="Provisioning\000\z_Translations.sql" />
    <Build Include="dbo\Functions\dbo.fn_TranslateFromEnglish.sql" />
    <None Include="Provisioning\000\l_ResourceDefinitions.sql" />
    <None Include="Provisioning\000\i_LookupDefinitions.sql" />
    <None Include="Provisioning\000\j_RelationDefinitions.sql" />
    <Build Include="dbo\Tables\dbo.AccountTypeNotedRelationDefinitions.sql" />
    <None Include="Provisioning\000\p_DocumentDefinitions.sql" />
    <Build Include="map\map.AccountTypeCustodianDefinitions.sql" />
    <Build Include="map\map.AccountTypeNotedRelationDefinitions.sql" />
    <Build Include="map\map.AccountTypeResourceDefinitions.sql" />
    <Build Include="map\map.Agents.sql" />
    <Build Include="bll\Stored Procedures\bll.Agents_Validate__Delete.sql" />
    <Build Include="dal\Stored Procedures\dal.Agents__Delete.sql" />
    <Build Include="dbo\Tables\dbo.LineDefinitionEntryCustodianDefinitions.sql" />
    <Build Include="dbo\Tables\dbo.LineDefinitionEntryResourceDefinitions.sql" />
    <Build Include="dbo\Tables\dbo.LineDefinitionEntryNotedRelationDefinitions.sql" />
    <Build Include="dbo\User Defined Types\dbo.LineDefinitionEntryCustodianDefinitionList.sql" />
    <Build Include="dbo\User Defined Types\dbo.LineDefinitionEntryNotedRelationDefinitionList.sql" />
    <Build Include="dbo\User Defined Types\dbo.LineDefinitionEntryResourceDefinitionList.sql" />
    <None Include="Provisioning\100_105\01_Security\a_Users.sql" />
    <None Include="Provisioning\100_105\01_Security\b_Permissions.sql" />
    <None Include="Provisioning\100_105\02_Basic\b_Centers.sql" />
    <None Include="Provisioning\100_105\05_Contracts\00_Agents.sql" />
    <None Include="Provisioning\100_105\05_Contracts\01_CashCustodians.sql" />
    <None Include="Provisioning\100_105\05_Contracts\02_InventoryCustodians.sql" />
    <None Include="Provisioning\100_105\05_Contracts\03_Customers.sql" />
    <None Include="Provisioning\100_105\05_Contracts\04_Debtors.sql" />
    <None Include="Provisioning\100_105\05_Contracts\05_Partners.sql" />
    <None Include="Provisioning\100_105\05_Contracts\06_Suppliers.sql" />
    <None Include="Provisioning\100_105\05_Contracts\08_Employees.sql" />
    <None Include="Provisioning\100_105\06_Accounts\b_Accounts.sql" />
    <None Include="Provisioning\100_105\06_Accounts\c105_Accounts.sql" />
    <None Include="Provisioning\100_105\04_Resources\102_employee-benefits.sql" />
    <None Include="Provisioning\100_105\04_Resources\102_property-plant-and-equipment.sql" />
    <None Include="Provisioning\100_105\04_Resources\104_finished_goods.sql" />
    <None Include="Provisioning\100_105\04_Resources\104_raw-materials.sql" />
    <None Include="Provisioning\100_105\04_Resources\105_merchandise.sql" />
    <None Include="Provisioning\100_105\04_Resources\a1_PPE_motor-vehicles.sql" />
    <None Include="Provisioning\100_105\04_Resources\d1_FG_vehicles.sql" />
    <Build Include="map\map.RelationDefinitions.sql" />
    <Build Include="map\map.ResourceDefinitions.sql" />
    <None Include="Provisioning\108\00_Setup\Script.sql" />
    <Build Include="map\map.RelationUsers.sql" />
    <Build Include="dal\Stored Procedures\dal.ResourceDefinitions__UpdateState.sql" />
    <Build Include="dal\Stored Procedures\dal.RelationDefinitions__UpdateState.sql" />
    <Build Include="dal\Stored Procedures\dal.DocumentDefinitions__UpdateState.sql" />
    <Build Include="bll\Stored Procedures\bll.LookupDefinitions_Validate__UpdateState.sql" />
    <Build Include="bll\Stored Procedures\bll.ResourceDefinitions_Validate__UpdateState.sql" />
    <Build Include="bll\Stored Procedures\bll.RelationDefinitions_Validate__UpdateState.sql" />
    <Build Include="bll\Stored Procedures\bll.DocumentDefinitions_Validate__UpdateState.sql" />
    <Build Include="dbo\Tables\dbo.LineDefinitionGenerateParameters.sql" />
    <Build Include="dbo\User Defined Types\dbo.LineDefinitionGenerateParameterList.sql" />
    <Build Include="dbo\User Defined Types\dbo.GenerateArgumentList.sql" />
    <Build Include="bll\Stored Procedures\bll.Lines__Generate.sql" />
    <Build Include="dbo\User Defined Types\dbo.SN.sql" />
    <Build Include="dbo\Tables\dbo.DocumentLineDefinitions.sql" />
    <None Include="Provisioning\000\r_AccountClassifications.sql" />
    <None Include="Provisioning\107\00_Script.sql" />
    <None Include="Provisioning\107\10_Users.sql" />
    <None Include="Provisioning\107\11_Permissions.sql" />
    <None Include="Provisioning\107\20_Lookups.sql" />
    <None Include="Provisioning\107\21_Units.sql" />
    <None Include="Provisioning\107\22_Centers.sql" />
    <None Include="Provisioning\107\40_Agents.sql" />
    <None Include="Provisioning\107\50_Contracts.sql" />
    <None Include="Provisioning\107\60_AccountClassifications.sql" />
    <None Include="Provisioning\107\61_Accounts.sql" />
    <None Include="Provisioning\107\70_Entries.sql" />
    <None Include="Provisioning\000\t_Accounts.sql" />
    <None Include="Provisioning\101\101_23Resources.sql" />
    <None Include="Provisioning\101\101_25Relations.sql" />
    <None Include="Provisioning\101\70_Entries.sql" />
    <None Include="Provisioning\100_105\105_manual-journal-vouchers.sql" />
    <None Include="Provisioning\101\71_manual-journal-vouchers.sql" />
    <None Include="Provisioning\101\72_cash-payment-vouchers.sql" />
    <None Include="Provisioning\101\73_revenue-templates.sql" />
    <None Include="Provisioning\101\74_revenue-recognition-vouchers.sql" />
    <Build Include="api\Stored Procedures\api.Relations__Delete.sql" />
    <Build Include="api\Stored Procedures\api.AccountTypes__Activate.sql" />
    <Build Include="bll\Stored Procedures\bll.AccountTypes_Validate__Activate.sql" />
    <Build Include="api\Stored Procedures\api.Accounts__Activate.sql" />
    <Build Include="bll\Stored Procedures\bll.Accounts_Validate__Activate.sql" />
    <Build Include="bll\Functions\bll.fn_ConvertCurrencies.sql" />
    <Build Include="map\map.SummaryEntries2.sql" />
    <Build Include="dbo\User Defined Types\dbo.AccountTypeResourceDefinitionList.sql" />
    <Build Include="dbo\User Defined Types\dbo.AccountTypeCustodianDefinitionList.sql" />
    <Build Include="dbo\User Defined Types\dbo.AccountTypeNotedRelationDefinitionList.sql" />
    <Build Include="dbo\User Defined Types\dbo.CustodyDefinitionList.sql" />
    <Build Include="dbo\Tables\dbo.CustodyDefinitions.sql" />
    <Build Include="dal\Stored Procedures\dal.CustodyDefinitions__Save.sql" />
    <Build Include="bll\Stored Procedures\bll.CustodyDefinitions_Validate__Save.sql" />
    <Build Include="bll\Stored Procedures\bll.CustodyDefinitions_Validate__Delete.sql" />
    <Build Include="bll\Stored Procedures\bll.CustodyDefinitions_Validate__UpdateState.sql" />
    <Build Include="api\Stored Procedures\api.CustodyDefinitions__Save.sql" />
    <Build Include="dbo\User Defined Types\dbo.CustodyList.sql" />
    <Build Include="dbo\Tables\dbo.Custodies.sql" />
    <Build Include="dal\Stored Procedures\dal.Custodies__Activate.sql" />
    <Build Include="dal\Stored Procedures\dal.Custodies__Delete.sql" />
    <Build Include="dal\Stored Procedures\dal.Custodies__Save.sql" />
    <Build Include="bll\Stored Procedures\bll.Custodies_Validate__Delete.sql" />
    <Build Include="bll\Stored Procedures\bll.Custodies_Validate__Save.sql" />
    <Build Include="api\Stored Procedures\api.Custodies__Activate.sql" />
    <Build Include="api\Stored Procedures\api.Custodies__Delete.sql" />
    <Build Include="api\Stored Procedures\api.Custodies__Save.sql" />
    <Build Include="dal\Stored Procedures\dal.CustodyDefinitions__UpdateState.sql" />
    <None Include="Provisioning\000\k_CustodyDefinitions.sql" />
    <None Include="Provisioning\106\106_01Currencies.sql" />
    <None Include="Provisioning\106\106_02EntryTypes.sql" />
    <None Include="Provisioning\106\106_03LookupDefinitions.sql" />
    <None Include="Provisioning\106\106_04ResourceDefinitions.sql" />
    <None Include="Provisioning\106\106_05CustodyDefinitions.sql" />
    <None Include="Provisioning\106\106_06RelationDefinitions.sql" />
    <None Include="Provisioning\106\106_11Users.sql" />
    <None Include="Provisioning\106\106_12Permissions.sql" />
    <None Include="Provisioning\106\106_13Workflows.sql" />
    <None Include="Provisioning\106\106_22Centers.sql" />
    <None Include="Provisioning\106\106_21Lookups.sql" />
    <None Include="Provisioning\106\106_31Accounts.sql" />
    <None Include="Provisioning\106\106_07DocumentDefinitions.sql" />
<<<<<<< HEAD
    <None Include="Provisioning\106\106_22CentersBackup.sql" />
=======
    <None Include="Provisioning\101\101_01Currencies.sql" />
    <None Include="Provisioning\101\101_02EntryTypes.sql" />
    <None Include="Provisioning\101\101_03LookupDefinitions.sql" />
    <None Include="Provisioning\101\101_04ResourceDefinitions.sql" />
    <None Include="Provisioning\101\101_05CustodyDefinitions.sql" />
    <None Include="Provisioning\101\101_06RelationDefinitions.sql" />
    <None Include="Provisioning\101\101_07DocumentDefinitions.sql" />
    <None Include="Provisioning\101\101_11Users.sql" />
    <None Include="Provisioning\101\101_12Permissions.sql" />
    <None Include="Provisioning\101\101_13Workflows.sql" />
    <None Include="Provisioning\101\101_21Lookups.sql" />
    <None Include="Provisioning\101\101_22Centers.sql" />
    <None Include="Provisioning\101\101_31Accounts.sql" />
    <None Include="Provisioning\101\101_24Custodies.sql" />
>>>>>>> 190e5359
  </ItemGroup>
  <ItemGroup>
    <None Include="Tests\12_ManualMisc.sql" />
    <None Include="Tests\72_ResourceClassifications.sql" />
    <None Include="Tests\12_Purchasing.sql" />
    <None Include="Tests\14_Sales.sql" />
    <None Include="IntegrationTests.publish.xml" />
    <None Include="Tests\07_Resources_FinancialLiabilities.sql" />
    <None Include="Tests\07_Resources_FinancialAssets.sql" />
    <None Include="Tests\07_Resources_ProductionSupplies.sql" />
    <None Include="Tests\13_HRCycle.sql" />
    <None Include="dbo\User Defined Types\Readme.txt" />
    <None Include="101.BananSD.publish.xml" />
    <None Include="103.LifanCars.publish.xml" />
    <None Include="104.WaliaSteel.publish.xml" />
    <None Include="102.BananET.publish.xml" />
    <None Include="105.Simpex.publish.xml" />
    <None Include="Tellma.Database.Application.publish.xml" />
    <Build Include="dal\Stored Procedures\dal.Documents_State__Update.sql" />
    <None Include="Provisioning\000\n_Settings.sql" />
    <None Include="Provisioning\000\q_ReportDefinitions.sql" />
    <Build Include="api\Stored Procedures\api.ReportDefinitions__Save.sql" />
    <None Include="Provisioning\000\y_Roles.sql" />
    <None Include="Provisioning\000\c_Currencies.sql" />
    <None Include="Provisioning\000\d_Units.sql" />
    <None Include="107.SSIA.publish.xml" />
    <None Include="108.SSIAHolding.publish.xml" />
    <None Include="_Azure\Azure.101.BananSD.publish.xml" />
    <None Include="_Azure\Azure.106.Soreti.publish.xml" />
    <None Include="_Azure\Azure.107.SSIA.publish.xml" />
    <None Include="106.Soreti.publish.xml" />
    <None Include="Provisioning\107\30_Resources.sql" />
    <None Include="Provisioning\000\u_Lookups.sql" />
  </ItemGroup>
  <ItemGroup>
    <SqlCmdVariable Include="DeployEmail">
      <DefaultValue>admin@tellma.com</DefaultValue>
      <Value>$(SqlCmdVar__1)</Value>
    </SqlCmdVariable>
    <SqlCmdVariable Include="FunctionalCurrency">
      <DefaultValue>ETB</DefaultValue>
      <Value>$(SqlCmdVar__4)</Value>
    </SqlCmdVariable>
    <SqlCmdVariable Include="PrimaryLanguageId">
      <DefaultValue>en</DefaultValue>
      <Value>$(SqlCmdVar__3)</Value>
    </SqlCmdVariable>
    <SqlCmdVariable Include="OverwriteDb">
      <DefaultValue>0</DefaultValue>
      <Value>$(SqlCmdVar__7)</Value>
    </SqlCmdVariable>
    <SqlCmdVariable Include="SecondaryLanguageId">
      <DefaultValue>ar</DefaultValue>
      <Value>$(SqlCmdVar__5)</Value>
    </SqlCmdVariable>
    <SqlCmdVariable Include="ShortCompanyName">
      <DefaultValue>ACME International</DefaultValue>
      <Value>$(SqlCmdVar__2)</Value>
    </SqlCmdVariable>
    <SqlCmdVariable Include="ShortCompanyName2">
      <DefaultValue>ACME</DefaultValue>
      <Value>$(SqlCmdVar__8)</Value>
    </SqlCmdVariable>
    <SqlCmdVariable Include="ShortCompanyName3">
      <DefaultValue>ACME</DefaultValue>
      <Value>$(SqlCmdVar__9)</Value>
    </SqlCmdVariable>
    <SqlCmdVariable Include="TernaryLanguageId">
      <DefaultValue>zh</DefaultValue>
      <Value>$(SqlCmdVar__6)</Value>
    </SqlCmdVariable>
  </ItemGroup>
  <ItemGroup>
    <ArtifactReference Include="$(DacPacRootPath)\Extensions\Microsoft\SQLDB\Extensions\SqlServer\AzureV12\SqlSchemas\master.dacpac">
      <HintPath>$(DacPacRootPath)\Extensions\Microsoft\SQLDB\Extensions\SqlServer\AzureV12\SqlSchemas\master.dacpac</HintPath>
      <SuppressMissingDependenciesErrors>False</SuppressMissingDependenciesErrors>
      <DatabaseVariableLiteralValue>master</DatabaseVariableLiteralValue>
    </ArtifactReference>
  </ItemGroup>
  <ItemGroup>
    <RefactorLog Include="Tellma.Database.Application.refactorlog" />
  </ItemGroup>
</Project><|MERGE_RESOLUTION|>--- conflicted
+++ resolved
@@ -642,9 +642,6 @@
     <None Include="Provisioning\106\106_21Lookups.sql" />
     <None Include="Provisioning\106\106_31Accounts.sql" />
     <None Include="Provisioning\106\106_07DocumentDefinitions.sql" />
-<<<<<<< HEAD
-    <None Include="Provisioning\106\106_22CentersBackup.sql" />
-=======
     <None Include="Provisioning\101\101_01Currencies.sql" />
     <None Include="Provisioning\101\101_02EntryTypes.sql" />
     <None Include="Provisioning\101\101_03LookupDefinitions.sql" />
@@ -659,7 +656,7 @@
     <None Include="Provisioning\101\101_22Centers.sql" />
     <None Include="Provisioning\101\101_31Accounts.sql" />
     <None Include="Provisioning\101\101_24Custodies.sql" />
->>>>>>> 190e5359
+    <None Include="Provisioning\106\106_22CentersBackup.sql" />
   </ItemGroup>
   <ItemGroup>
     <None Include="Tests\12_ManualMisc.sql" />
