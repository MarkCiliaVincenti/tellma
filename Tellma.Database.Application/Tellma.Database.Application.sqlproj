--- conflicted
+++ resolved
@@ -739,13 +739,6 @@
     <None Include="Provisioning\299\299_22Centers.sql" />
     <None Include="Provisioning\299\299_24Resources.sql" />
     <None Include="Provisioning\299\21_Units.sql" />
-<<<<<<< HEAD
-    <Build Include="bll\Functions\bll.fn_EmployeeIncomeTax_ET.sql" />
-    <Build Include="wiz\Stored Procedures\wiz.SpuriousTabHeaders__Delete.sql" />
-    <Build Include="bll\Functions\bll.fn_SalaryPeriodEnding.sql" />
-    <Build Include="bll\Functions\bll.fn_FirstDayOfPeriod.sql" />
-    <Build Include="bll\Functions\bll.fn_EmployeeBenefit__Taxable.sql" />
-=======
     <Build Include="wiz\Functions\wiz.fn_Ethiopian_DatePart.sql" />
     <Build Include="wiz\Functions\wiz.fn_UmmAlQura_DatePart.sql" />
     <Build Include="wiz\Functions\wiz.fn_JulianDayNumber.sql" />
@@ -754,7 +747,11 @@
     <Build Include="dbo\Tables\dbo.ReportDefinitionDimensionAttribute.sql" />
     <Build Include="dbo\User Defined Types\dbo.ReportDefinitionDimensionAttributeList.sql" />
     <Build Include="map\map.ReportDefinitionDimensionAttributes.sql" />
->>>>>>> 21955da5
+    <Build Include="bll\Functions\bll.fn_EmployeeIncomeTax_ET.sql" />
+    <Build Include="wiz\Stored Procedures\wiz.SpuriousTabHeaders__Delete.sql" />
+    <Build Include="bll\Functions\bll.fn_SalaryPeriodEnding.sql" />
+    <Build Include="bll\Functions\bll.fn_FirstDayOfPeriod.sql" />
+    <Build Include="bll\Functions\bll.fn_EmployeeBenefit__Taxable.sql" />
   </ItemGroup>
   <ItemGroup>
     <None Include="Tests\12_ManualMisc.sql" />
