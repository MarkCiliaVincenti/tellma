--- conflicted
+++ resolved
@@ -716,13 +716,10 @@
     <Build Include="bll\Functions\bll.fn_WorkDays.sql" />
     <Build Include="bll\Functions\bll.fn_MonthAddEC.sql" />
     <Build Include="bll\Functions\bll.fn_CostOfSaleCenter__BusinessUnit.sql" />
-<<<<<<< HEAD
+    <Build Include="bll\Functions\bll.fn_OtherPLCenter__BusinessUnit.sql" />
     <Build Include="dbo\Tables\dbo.RelationDefinitionReportDefinitions.sql" />
     <Build Include="dbo\User Defined Types\dbo.RelationDefinitionReportDefinitionList.sql" />
     <Build Include="map\map.RelationDefinitionReportDefinitions.sql" />
-=======
-    <Build Include="bll\Functions\bll.fn_OtherPLCenter__BusinessUnit.sql" />
->>>>>>> 6d03d8a7
   </ItemGroup>
   <ItemGroup>
     <None Include="Tests\12_ManualMisc.sql" />
