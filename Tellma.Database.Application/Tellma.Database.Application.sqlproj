--- conflicted
+++ resolved
@@ -563,11 +563,6 @@
     <Build Include="bll\Stored Procedures\bll.Documents__Preprocess.sql" />
     <Build Include="api\Stored Procedures\api.Documents__Save.sql" />
     <Build Include="dal\Stored Procedures\dal.Documents__SaveAndRefresh.sql" />
-<<<<<<< HEAD
-    <Build Include="dbo\Stored Procedures\dbo.AssetsDepreciation__Populate.sql" />
-=======
-    <Build Include="Mapping\LineDefinitionEntries.sql" />
->>>>>>> 544cff43
   </ItemGroup>
   <ItemGroup>
     <None Include="Tests\12_ManualMisc.sql" />
