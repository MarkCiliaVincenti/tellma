﻿<?xml version="1.0" encoding="utf-8"?>
<Project DefaultTargets="Build" xmlns="http://schemas.microsoft.com/developer/msbuild/2003" ToolsVersion="4.0">
  <Import Project="$(MSBuildExtensionsPath)\$(MSBuildToolsVersion)\Microsoft.Common.props" Condition="Exists('$(MSBuildExtensionsPath)\$(MSBuildToolsVersion)\Microsoft.Common.props')" />
  <PropertyGroup>
    <Configuration Condition=" '$(Configuration)' == '' ">Debug</Configuration>
    <Platform Condition=" '$(Platform)' == '' ">AnyCPU</Platform>
    <Name>Tellma.Database.Application</Name>
    <SchemaVersion>2.0</SchemaVersion>
    <ProjectVersion>4.1</ProjectVersion>
    <ProjectGuid>{bf2096e3-ed24-4ee1-befc-a67c3ffa38b6}</ProjectGuid>
    <DSP>Microsoft.Data.Tools.Schema.Sql.SqlAzureV12DatabaseSchemaProvider</DSP>
    <OutputType>Database</OutputType>
    <RootPath />
    <RootNamespace>Tellma.Database.Application</RootNamespace>
    <AssemblyName>Tellma.Database.Application</AssemblyName>
    <ModelCollation>1033,CI</ModelCollation>
    <DefaultFileStructure>BySchemaAndSchemaType</DefaultFileStructure>
    <DeployToDatabase>True</DeployToDatabase>
    <TargetFrameworkVersion>v4.7.2</TargetFrameworkVersion>
    <TargetLanguage>CS</TargetLanguage>
    <AppDesignerFolder>Properties</AppDesignerFolder>
    <SqlServerVerification>False</SqlServerVerification>
    <IncludeCompositeObjects>True</IncludeCompositeObjects>
    <TargetDatabaseSet>True</TargetDatabaseSet>
    <IncludeSchemaNameInFileName>True</IncludeSchemaNameInFileName>
    <GenerateCreateScript>True</GenerateCreateScript>
    <DefaultCollation>Latin1_General_100_CI_AS</DefaultCollation>
    <DefaultFilegroup>PRIMARY</DefaultFilegroup>
    <CompatibilityMode>150</CompatibilityMode>
    <TargetFrameworkProfile />
  </PropertyGroup>
  <PropertyGroup Condition=" '$(Configuration)|$(Platform)' == 'Release|AnyCPU' ">
    <OutputPath>bin\Release\</OutputPath>
    <BuildScriptName>$(MSBuildProjectName).sql</BuildScriptName>
    <TreatWarningsAsErrors>False</TreatWarningsAsErrors>
    <DebugType>pdbonly</DebugType>
    <Optimize>true</Optimize>
    <DefineDebug>false</DefineDebug>
    <DefineTrace>true</DefineTrace>
    <ErrorReport>prompt</ErrorReport>
    <WarningLevel>4</WarningLevel>
  </PropertyGroup>
  <PropertyGroup Condition=" '$(Configuration)|$(Platform)' == 'Debug|AnyCPU' ">
    <OutputPath>bin\Debug\</OutputPath>
    <BuildScriptName>$(MSBuildProjectName).sql</BuildScriptName>
    <TreatWarningsAsErrors>false</TreatWarningsAsErrors>
    <DebugSymbols>true</DebugSymbols>
    <DebugType>full</DebugType>
    <Optimize>false</Optimize>
    <DefineDebug>true</DefineDebug>
    <DefineTrace>true</DefineTrace>
    <ErrorReport>prompt</ErrorReport>
    <WarningLevel>4</WarningLevel>
    <RunSqlCodeAnalysis>False</RunSqlCodeAnalysis>
    <SqlCodeAnalysisRules>-Microsoft.Rules.Data.SR0001;-Microsoft.Rules.Data.SR0004;-Microsoft.Rules.Data.SR0005;-Microsoft.Rules.Data.SR0006;-Microsoft.Rules.Data.SR0007;-Microsoft.Rules.Data.SR0008;-Microsoft.Rules.Data.SR0009;-Microsoft.Rules.Data.SR0010;-Microsoft.Rules.Data.SR0011;-Microsoft.Rules.Data.SR0012;-Microsoft.Rules.Data.SR0013;-Microsoft.Rules.Data.SR0014;-Microsoft.Rules.Data.SR0015;-Microsoft.Rules.Data.SR0016</SqlCodeAnalysisRules>
  </PropertyGroup>
  <PropertyGroup>
    <VisualStudioVersion Condition="'$(VisualStudioVersion)' == ''">11.0</VisualStudioVersion>
    <SSDTExists Condition="Exists('$(MSBuildExtensionsPath)\Microsoft\VisualStudio\v$(VisualStudioVersion)\SSDT\Microsoft.Data.Tools.Schema.SqlTasks.targets')">True</SSDTExists>
    <VisualStudioVersion Condition="'$(SSDTExists)' == ''">11.0</VisualStudioVersion>
  </PropertyGroup>
  <Import Condition="'$(SQLDBExtensionsRefPath)' != ''" Project="$(SQLDBExtensionsRefPath)\Microsoft.Data.Tools.Schema.SqlTasks.targets" />
  <Import Condition="'$(SQLDBExtensionsRefPath)' == ''" Project="$(MSBuildExtensionsPath)\Microsoft\VisualStudio\v$(VisualStudioVersion)\SSDT\Microsoft.Data.Tools.Schema.SqlTasks.targets" />
  <ItemGroup>
    <Folder Include="Properties" />
    <Folder Include="dbo\" />
    <Folder Include="dbo\Tables\" />
    <Folder Include="dbo\Views\" />
    <Folder Include="dbo\Functions\" />
    <Folder Include="dbo\Stored Procedures\" />
    <Folder Include="dbo\User Defined Types\" />
    <Folder Include="Security\" />
    <Folder Include="Tests" />
    <Folder Include="Provisioning" />
    <Folder Include="api" />
    <Folder Include="bll" />
    <Folder Include="dal" />
    <Folder Include="bll\Stored Procedures" />
    <Folder Include="dal\Stored Procedures" />
    <Folder Include="dal\Functions" />
    <Folder Include="api\Stored Procedures" />
    <Folder Include="api\Functions" />
    <Folder Include="rpt" />
    <Folder Include="rpt\Functions" />
    <Folder Include="rpt\Stored Procedures" />
    <Folder Include="bll\Functions" />
    <Folder Include="map" />
    <Folder Include="wiz" />
    <Folder Include="wiz\Functions" />
    <Folder Include="wiz\Stored Procedures" />
    <Folder Include="Provisioning\103_105" />
    <Folder Include="Provisioning\201" />
    <Folder Include="Provisioning\000" />
    <Folder Include="Provisioning\103_105\01_Security" />
    <Folder Include="Provisioning\103_105\05_Contracts" />
    <Folder Include="Provisioning\103_105\02_Basic" />
    <Folder Include="Provisioning\103_105\04_Resources" />
    <Folder Include="Provisioning\199" />
    <Folder Include="_Azure" />
    <Folder Include="Provisioning\100" />
    <Folder Include="Provisioning\200" />
    <Folder Include="Provisioning\299" />
  </ItemGroup>
  <ItemGroup>
    <Build Include="dbo\Tables\dbo.Documents.sql" />
    <Build Include="dbo\Tables\dbo.Relations.sql" />
    <Build Include="dbo\Tables\dbo.LineDefinitionEntries.sql" />
    <Build Include="dbo\Tables\dbo.Users.sql" />
    <Build Include="dbo\Tables\dbo.DocumentAssignments.sql" />
    <Build Include="dbo\Tables\dbo.Lines.sql" />
    <Build Include="dbo\Tables\dbo.Reconciliations.sql" />
    <Build Include="dbo\Tables\dbo.Resources.sql" />
    <Build Include="dbo\Tables\dbo.Settings.sql" />
    <Build Include="dbo\Tables\dbo.DocumentDefinitions.sql" />
    <Build Include="dbo\Tables\dbo.Units.sql" />
    <Build Include="dbo\Tables\dbo.Centers.sql" />
    <Build Include="dbo\Functions\dbo.fn_FunctionalCurrencyId.sql" />
    <Build Include="dbo\User Defined Types\dbo.ValidationErrorList.sql" />
    <Build Include="Security\api.sql" />
    <Build Include="Security\dal.sql" />
    <Build Include="dbo\User Defined Types\dbo.RelationList.sql" />
    <Build Include="dbo\User Defined Types\dbo.IndexedIdList.sql" />
    <Build Include="dbo\Tables\dbo.Translations.sql" />
    <Build Include="dbo\User Defined Types\dbo.UnitList.sql" />
    <Build Include="dbo\User Defined Types\dbo.CenterList.sql" />
    <Build Include="dbo\User Defined Types\dbo.SettingList.sql" />
    <Build Include="dbo\User Defined Types\dbo.StringList.sql" />
    <Build Include="dbo\User Defined Types\dbo.ResourceList.sql" />
    <Build Include="dbo\User Defined Types\dbo.DocumentList.sql" />
    <Build Include="dbo\User Defined Types\dbo.WideLineList.sql" />
    <None Include="Tests\00_TestMain.sql" />
    <None Include="Tests\04_IfrsDisclosures.sql" />
    <None Include="Tests\03_MeasurementUnits.sql" />
    <None Include="Tests\71_ResponsibilityCenters.sql" />
    <None Include="Tests\07_Resources.sql" />
    <None Include="Tests\30_HRCycle.sql" />
    <None Include="Tests\50_ProductionCycle.sql" />
    <None Include="Tests\60_SalesCycle.sql" />
    <None Include="Tests\21_Financing.sql" />
    <None Include="Tests\TestingToBeCleaned.sql" />
    <PostDeploy Include="Provisioning\__Main.sql" />
    <Build Include="Security\bll.sql" />
    <Build Include="dbo\Tables\dbo.LineDefinitions.sql" />
    <Build Include="dbo\Stored Procedures\dbo.ui_Documents_Lines_Entries__Json.sql" />
    <Build Include="dbo\Functions\dbo.fw_Documents__Json.sql" />
    <Build Include="dbo\Functions\dbo.fw_TransactionLines__Json.sql" />
    <Build Include="dbo\Functions\dbo.fw_TransactionEntries__Json.sql" />
    <Build Include="dbo\User Defined Types\dbo.AccountList.sql" />
    <Build Include="dbo\Functions\dbo.fn_User__Language.sql" />
    <Build Include="dbo\Tables\dbo.LineSignatures.sql" />
    <Build Include="dbo\Functions\dbo.fi_MyWorkspace.sql" />
    <Build Include="dbo\Tables\dbo.DocumentAssignmentsHistory.sql" />
    <Build Include="dbo\Tables\dbo.Roles.sql" />
    <Build Include="dbo\Tables\dbo.Permissions.sql" />
    <Build Include="dbo\Tables\dbo.Views.sql" />
    <Build Include="dbo\User Defined Types\dbo.RoleList.sql" />
    <Build Include="dbo\User Defined Types\dbo.PermissionList.sql" />
    <Build Include="dbo\Tables\dbo.Entries.sql" />
    <Build Include="dbo\User Defined Types\dbo.EntryList.sql" />
    <Build Include="dbo\Tables\dbo.RoleMemberships.sql" />
    <Build Include="dbo\Tables\dbo.AccountClassifications.sql" />
    <Build Include="dbo\Views\dbo.Employees.sql" />
    <Build Include="dbo\Functions\dbo.fi_Relations.sql" />
    <Build Include="dbo\Tables\dbo.IfrsDisclosureDetails.sql" />
    <Build Include="dbo\Functions\dbo.fi_IfrsDisclosureDetails.sql" />
    <Build Include="dbo\Tables\dbo.IfrsConcepts.sql" />
    <Build Include="dbo\Tables\dbo.IfrsDisclosures.sql" />
    <Build Include="dbo\User Defined Types\dbo.IfrsDisclosureDetailList.sql" />
    <Build Include="dbo\Stored Procedures\dbo.adm_Tree__Organize.sql" />
    <Build Include="dbo\User Defined Types\dbo.LineList.sql" />
    <Build Include="dbo\Tables\dbo.DocumentStatesHistory.sql" />
    <Build Include="dbo\Tables\dbo.VoucherBooklets.sql" />
    <Build Include="dbo\Tables\dbo.Workflows.sql" />
    <Build Include="dbo\Tables\dbo.WorkflowSignatures.sql" />
    <Build Include="dbo\Tables\dbo.VoucherTypes.sql" />
    <Build Include="dbo\Tables\dbo.BudgetEntries.sql" />
    <Build Include="dbo\Tables\dbo.Lookups.sql" />
    <Build Include="dbo\User Defined Types\dbo.LookupList.sql" />
    <Build Include="dbo\User Defined Types\dbo.IdList.sql" />
    <Build Include="api\Stored Procedures\api.IfrsDisclosureDetails__Save.sql" />
    <Build Include="dal\Stored Procedures\dal.OnConnect.sql" />
    <Build Include="dal\Stored Procedures\dal.IfrsDisclosureDetails__Save.sql" />
    <Build Include="api\Stored Procedures\api.Units__Activate.sql" />
    <Build Include="api\Stored Procedures\api.Units__Delete.sql" />
    <Build Include="api\Stored Procedures\api.Units__Save.sql" />
    <Build Include="dal\Stored Procedures\dal.Units__Activate.sql" />
    <Build Include="dal\Stored Procedures\dal.Units__Delete.sql" />
    <Build Include="dal\Stored Procedures\dal.Units__Save.sql" />
    <Build Include="bll\Stored Procedures\bll.Units_Validate__Delete.sql" />
    <Build Include="bll\Stored Procedures\bll.Units_Validate__Save.sql" />
    <Build Include="bll\Stored Procedures\bll.Documents_Validate__Save.sql" />
    <Build Include="api\Stored Procedures\api.Lines__Sign.sql" />
    <Build Include="dal\Stored Procedures\dal.Lines__Sign.sql" />
    <Build Include="bll\Stored Procedures\bll.Lines_Ready__Select.sql" />
    <Build Include="dal\Stored Procedures\dal.Lines_State__Update.sql" />
    <Build Include="dal\Stored Procedures\dal.GeneralSettings__Save.sql" />
    <Build Include="bll\Stored Procedures\bll.IfrsDisclosureDetails_Validate__Save.sql" />
    <Build Include="dbo\User Defined Types\dbo.LineRoleList.sql" />
    <Build Include="api\Stored Procedures\api.Documents__Assign.sql" />
    <Build Include="dal\Stored Procedures\dal.Documents__Assign.sql" />
    <Build Include="bll\Stored Procedures\bll.Documents_Validate__Assign.sql" />
    <Build Include="bll\Stored Procedures\bll.Lines_Validate__Sign.sql" />
    <Build Include="Security\rpt.sql" />
    <Build Include="rpt\Stored Procedures\rpt.Ifrs_110000.sql" />
    <Build Include="dal\Stored Procedures\dal.Resources__Save.sql" />
    <Build Include="dal\Stored Procedures\dal.Resources__Delete.sql" />
    <Build Include="api\Stored Procedures\api.Resources__Save.sql" />
    <Build Include="api\Stored Procedures\api.Resources__Delete.sql" />
    <Build Include="bll\Stored Procedures\bll.Resources_Validate__Delete.sql" />
    <Build Include="bll\Stored Procedures\bll.Resources_Validate__Save.sql" />
    <Build Include="dal\Stored Procedures\dal.Relations__Save.sql" />
    <Build Include="dal\Stored Procedures\dal.Roles__Save.sql" />
    <Build Include="dal\Stored Procedures\dal.AccountClassifications__Save.sql" />
    <Build Include="dal\Stored Procedures\dal.Accounts__Activate.sql" />
    <Build Include="dbo\Tables\dbo.IfrsStatements.sql" />
    <Build Include="dal\Stored Procedures\dal.Permissions__Load.sql" />
    <Build Include="dal\Stored Procedures\dal.Users__SetExternalIdByUserId.sql" />
    <Build Include="dal\Stored Procedures\dal.Users__SetEmailByUserId.sql" />
    <Build Include="dal\Stored Procedures\dal.AddUserPermissionsVersion.sql" />
    <Build Include="dal\Stored Procedures\dal.Users__SaveSettings.sql" />
    <Build Include="dbo\Tables\dbo.UserSettings.sql" />
    <Build Include="dal\Stored Procedures\dal.UserSettings__Load.sql" />
    <Build Include="map\map.Units.sql" />
    <Build Include="dbo\User Defined Types\dbo.UserList.sql" />
    <Build Include="map\map.Users.sql" />
    <Build Include="bll\Stored Procedures\bll.Users_Validate__Save.sql" />
    <Build Include="api\Stored Procedures\api.Relations__Save.sql" />
    <Build Include="bll\Stored Procedures\bll.Relations_Validate__Save.sql" />
    <Build Include="bll\Stored Procedures\bll.Resources__Preprocess.sql" />
    <Build Include="dbo\User Defined Types\dbo.RoleMembershipList.sql" />
    <Build Include="dal\Stored Procedures\dal.Roles__Activate.sql" />
    <Build Include="bll\Stored Procedures\bll.Roles_Validate__Save.sql" />
    <Build Include="bll\Stored Procedures\bll.Roles_Validate__Delete.sql" />
    <Build Include="dal\Stored Procedures\dal.Relations__Activate.sql" />
    <Build Include="dal\Stored Procedures\dal.Relations__Delete.sql" />
    <Build Include="dal\Stored Procedures\dal.Blobs__Delete.sql" />
    <Build Include="dal\Stored Procedures\dal.Blobs__Get.sql" />
    <Build Include="dal\Stored Procedures\dal.Blobs__Save.sql" />
    <Build Include="dal\Stored Procedures\dal.Roles__Delete.sql" />
    <Build Include="dal\Stored Procedures\dal.Users__Delete.sql" />
    <Build Include="dal\Stored Procedures\dal.Users__Save.sql" />
    <Build Include="bll\Stored Procedures\bll.Relations_Validate__Delete.sql" />
    <Build Include="bll\Stored Procedures\bll.Users_Validate__Delete.sql" />
    <Build Include="dbo\Tables\dbo.Blobs.sql" />
    <Build Include="map\map.Relations.sql" />
    <Build Include="map\map.Roles.sql" />
    <Build Include="bll\Stored Procedures\bll.AccountTypes_Validate__Delete.sql" />
    <Build Include="dbo\Tables\dbo.ResourceDefinitions.sql" />
    <Build Include="dbo\Tables\dbo.Currencies.sql" />
    <Build Include="dbo\Tables\dbo.ResourceProviders.sql" />
    <Build Include="bll\Stored Procedures\bll.Lookups_Validate__Save.sql" />
    <Build Include="dal\Stored Procedures\dal.Lookups__Save.sql" />
    <Build Include="dal\Stored Procedures\dal.Lookups__Delete.sql" />
    <Build Include="dal\Stored Procedures\dal.Lookups__Activate.sql" />
    <Build Include="bll\Stored Procedures\bll.Lookups_Validate__Delete.sql" />
    <Build Include="map\map.Lookups.sql" />
    <Build Include="dbo\User Defined Types\dbo.CurrencyList.sql" />
    <Build Include="bll\Stored Procedures\bll.Currencies_Validate__Save.sql" />
    <Build Include="dal\Stored Procedures\dal.Currencies__Save.sql" />
    <Build Include="bll\Stored Procedures\bll.Currencies_Validate__Delete.sql" />
    <Build Include="dbo\Functions\dbo.fn_Localize.sql" />
    <Build Include="dal\Stored Procedures\dal.Currencies__Delete.sql" />
    <Build Include="dal\Stored Procedures\dal.Currencies__Activate.sql" />
    <Build Include="map\map.Currencies.sql" />
    <Build Include="dbo\User Defined Types\dbo.IndexedStringList.sql" />
    <Build Include="dal\Stored Procedures\dal.Resources__Activate.sql" />
    <Build Include="map\map.Resources.sql" />
    <Build Include="Security\map.sql" />
    <Build Include="api\Stored Procedures\api.Lookups__Delete.sql" />
    <Build Include="api\Stored Procedures\api.Lookups__Activate.sql" />
    <Build Include="api\Stored Procedures\api.Lookups__Save.sql" />
    <Build Include="api\Stored Procedures\api.AccountTypes__Delete.sql" />
    <Build Include="api\Stored Procedures\api.AccountTypes__Save.sql" />
    <Build Include="dbo\Tables\dbo.Accounts.sql" />
    <Build Include="rpt\Stored Procedures\rpt.FinishedGoods__TrialBalance.sql" />
    <Build Include="rpt\Stored Procedures\rpt.RawMaterials__TrialBalance.sql" />
    <Build Include="rpt\Stored Procedures\rpt.MerchandiseInTransit__TrialBalance.sql" />
    <Build Include="rpt\Stored Procedures\rpt.RawMaterials__TopByCountOut.sql" />
    <Build Include="api\Stored Procedures\api.AccountClassifications__Save.sql" />
    <Build Include="dbo\User Defined Types\dbo.AccountClassificationList.sql" />
    <Build Include="bll\Stored Procedures\bll.AccountClassifications_Validate__Save.sql" />
    <Build Include="api\Stored Procedures\api.Roles__Activate.sql" />
    <Build Include="api\Stored Procedures\api.Relations__Activate.sql" />
    <Build Include="api\Stored Procedures\api.AccountClassifications__Activate.sql" />
    <Build Include="bll\Stored Procedures\bll.AccountClassifications_Validate__Activate.sql" />
    <Build Include="dal\Stored Procedures\dal.AccountClassifications__Activate.sql" />
    <Build Include="map\map.AccountClassifications.sql" />
    <Build Include="bll\Stored Procedures\bll.AccountClassifications_Validate__Delete.sql" />
    <Build Include="dal\Stored Procedures\dal.AccountClassifications__Delete.sql" />
    <Build Include="bll\Stored Procedures\bll.AccountClassifications_Validate__DeleteWithDescendants.sql" />
    <Build Include="dal\Stored Procedures\dal.AccountClassifications__DeleteWithDescendants.sql" />
    <Build Include="api\Stored Procedures\api.Accounts__Save.sql" />
    <Build Include="dal\Stored Procedures\dal.Accounts__Save.sql" />
    <Build Include="bll\Stored Procedures\bll.Accounts_Validate__Save.sql" />
    <Build Include="dal\Stored Procedures\dal.Accounts__Delete.sql" />
    <Build Include="bll\Stored Procedures\bll.Accounts_Validate__Delete.sql" />
    <Build Include="map\map.Accounts.sql" />
    <Build Include="bll\Stored Procedures\bll.Lines_Validate__Unsign.sql" />
    <Build Include="dbo\Tables\dbo.LookupDefinitions.sql" />
    <Build Include="dbo\Tables\dbo.EntryTypes.sql" />
    <Build Include="map\map.EntryTypes.sql" />
    <Build Include="dbo\Functions\dbo.fn_Lookup.sql" />
    <Build Include="dbo\Functions\dbo.fn_UnitName__Id.sql" />
    <Build Include="dbo\Tables\dbo.ResourcePacks.sql" />
    <Build Include="dbo\User Defined Types\dbo.LookupDefinitionList.sql" />
    <Build Include="bll\Stored Procedures\bll.LookupDefinitions_Validate__Save.sql" />
    <Build Include="dal\Stored Procedures\dal.LookupDefinitions__Save.sql" />
    <Build Include="bll\Stored Procedures\bll.LookupDefinitions_Validate__Delete.sql" />
    <Build Include="dal\Stored Procedures\dal.LookupDefinitions__Delete.sql" />
    <Build Include="dal\Stored Procedures\dal.LookupDefinitions__UpdateState.sql" />
    <Build Include="map\map.LookupDefinitions.sql" />
    <Build Include="rpt\Stored Procedures\rpt.Docs__UI.sql" />
    <Build Include="bll\Stored Procedures\bll.Documents_Validate__Close.sql" />
    <Build Include="api\Stored Procedures\api.Documents__Close.sql" />
    <Build Include="dbo\Functions\dbo.fn_StateId__State.sql" />
    <Build Include="bll\Functions\bll.fi_Lines__Ready.sql" />
    <Build Include="api\Stored Procedures\api.Centers__Save.sql" />
    <Build Include="dal\Stored Procedures\dal.Centers__Save.sql" />
    <Build Include="api\Stored Procedures\api.Roles__Save.sql" />
    <Build Include="bll\Stored Procedures\bll.Centers_Validate__Save.sql" />
    <Build Include="dal\Stored Procedures\dal.Centers__Delete.sql" />
    <Build Include="dal\Stored Procedures\dal.Centers__DeleteWithDescendants.sql" />
    <Build Include="bll\Stored Procedures\bll.Centers_Validate__Delete.sql" />
    <Build Include="bll\Stored Procedures\bll.Centers_Validate__DeleteWithDescendants.sql" />
    <Build Include="dal\Stored Procedures\dal.Centers__Activate.sql" />
    <Build Include="map\map.Centers.sql" />
    <Build Include="dbo\Tables\dbo.RelationDefinitions.sql" />
    <Build Include="dal\Stored Procedures\dal.Users__Activate.sql" />
    <Build Include="dal\Stored Procedures\dal.EntryTypes__Activate.sql" />
    <Build Include="bll\Stored Procedures\bll.EntryTypes_Validate__Save.sql" />
    <Build Include="api\Stored Procedures\api.EntryTypes__Save.sql" />
    <Build Include="dbo\User Defined Types\dbo.EntryTypeList.sql" />
    <Build Include="dal\Stored Procedures\dal.EntryTypes__Save.sql" />
    <Build Include="api\Stored Procedures\api.Currencies__Save.sql" />
    <Build Include="api\Stored Procedures\api.Currencies__Delete.sql" />
    <Build Include="api\Stored Procedures\api.Currencies__Activate.sql" />
    <Build Include="bll\Functions\bll.fn_Prefix_CodeWidth_SN__Code.sql" />
    <Build Include="bll\Stored Procedures\bll.GeneralSettings_Validate__Save.sql" />
    <Build Include="bll\Stored Procedures\bll.WideLines__Unpivot.sql" />
    <Build Include="bll\Stored Procedures\bll.LineDefinitionEntries__Pivot.sql" />
    <Build Include="dal\Stored Procedures\dal.EntryTypes__Delete.sql" />
    <Build Include="dal\Stored Procedures\dal.EntryTypes__DeleteWithDescendants.sql" />
    <Build Include="bll\Stored Procedures\bll.EntryTypes_Validate__Delete.sql" />
    <Build Include="bll\Stored Procedures\bll.EntryTypes_Validate__DeleteWithDescendants.sql" />
    <Build Include="map\map.Documents.sql" />
    <Build Include="map\map.Lines.sql" />
    <Build Include="map\map.Entries.sql" />
    <Build Include="api\Stored Procedures\api.Documents__Open.sql" />
    <Build Include="bll\Stored Procedures\bll.Documents_Validate__Open.sql" />
    <Build Include="api\Stored Procedures\api.Documents__Sign.sql" />
    <Build Include="dbo\Tables\dbo.LineDefinitionStateReasons.sql" />
    <Build Include="api\Stored Procedures\api.Document_Comment__Save.sql" />
    <Build Include="bll\Stored Procedures\bll.Document_Validate__Comment_Save.sql" />
    <Build Include="dal\Stored Procedures\dal.Document_Comment__Save.sql" />
    <Build Include="map\map.DocumentAssignmentsHistory.sql" />
    <Build Include="dbo\Functions\dbo.fn_LanguageId__Symbol.sql" />
    <Build Include="dal\Stored Procedures\dal.Definitions__Load.sql" />
    <Build Include="dal\Stored Procedures\dal.Settings__Load.sql" />
    <Build Include="bll\Stored Procedures\bll.Accounts__Preprocess.sql" />
    <Build Include="dal\Stored Procedures\dal.RelationDefinitions__Save.sql" />
    <Build Include="dbo\User Defined Types\dbo.RelationDefinitionList.sql" />
    <Build Include="dbo\User Defined Types\dbo.LineDefinitionList.sql" />
    <Build Include="dal\Stored Procedures\dal.LineDefinitions__Save.sql" />
    <Build Include="dbo\User Defined Types\dbo.ResourceDefinitionList.sql" />
    <Build Include="dbo\Tables\dbo.LineDefinitionColumns.sql" />
    <Build Include="dbo\User Defined Types\dbo.LineDefinitionColumnList.sql" />
    <Build Include="dbo\User Defined Types\dbo.LineDefinitionStateReasonList.sql" />
    <Build Include="dbo\User Defined Types\dbo.DocumentDefinitionList.sql" />
    <Build Include="dbo\User Defined Types\dbo.DocumentDefinitionLineDefinitionList.sql" />
    <Build Include="dal\Stored Procedures\dal.DocumentDefinitions__Save.sql" />
    <Build Include="dbo\Tables\dbo.DocumentDefinitionLineDefinitions.sql" />
    <Build Include="dbo\User Defined Types\dbo.WorkflowList.sql" />
    <Build Include="dbo\User Defined Types\dbo.WorkflowSignatureList.sql" />
    <Build Include="bll\Stored Procedures\bll.RelationDefinitions_Validate__Save.sql" />
    <Build Include="api\Stored Procedures\api.RelationDefinitions__Save.sql" />
    <Build Include="bll\Stored Procedures\bll.RelationDefinitions_Validate__Delete.sql" />
    <Build Include="dal\Stored Procedures\dal.RelationDefinitions__Delete.sql" />
    <Build Include="bll\Stored Procedures\bll.Documents_Validate__Delete.sql" />
    <Build Include="dal\Stored Procedures\dal.Documents__Delete.sql" />
    <Build Include="map\map.DetailsEntries.sql" />
    <Build Include="dal\Stored Procedures\dal.ResourceDefinitions__Save.sql" />
    <Build Include="bll\Stored Procedures\bll.ResourceDefinitions_Validate__Save.sql" />
    <Build Include="bll\Stored Procedures\bll.ResourceDefinitions_Validate__Delete.sql" />
    <Build Include="dal\Stored Procedures\dal.ResourceDefinitions__Delete.sql" />
    <Build Include="api\Stored Procedures\api.ResourceDefinitions__Save.sql" />
    <Build Include="rpt\Stored Procedures\rpt.Ifrs_810000.sql" />
    <Build Include="rpt\Stored Procedures\rpt.Ifrs_210000.sql" />
    <Build Include="rpt\Stored Procedures\rpt.Ifrs_220000.sql" />
    <Build Include="rpt\Stored Procedures\rpt.Ifrs_310000.sql" />
    <Build Include="rpt\Stored Procedures\rpt.Ifrs_320000.sql" />
    <Build Include="rpt\Stored Procedures\rpt.Ifrs_510000.sql" />
    <Build Include="rpt\Stored Procedures\rpt.Ifrs_520000.sql" />
    <Build Include="rpt\Stored Procedures\rpt.Ifrs_610000.sql" />
    <Build Include="dbo\User Defined Types\dbo.AccountTypeList.sql" />
    <Build Include="dbo\Tables\dbo.AccountTypes.sql" />
    <Build Include="dal\Stored Procedures\dal.AccountTypes__Delete.sql" />
    <Build Include="bll\Stored Procedures\bll.AccountTypes_Validate__Save.sql" />
    <Build Include="dal\Stored Procedures\dal.AccountTypes__Save.sql" />
    <Build Include="dal\Stored Procedures\dal.AccountTypes__DeleteWithDescendants.sql" />
    <Build Include="dal\Stored Procedures\dal.AccountTypes__Activate.sql" />
    <Build Include="map\map.AccountTypes.sql" />
    <Build Include="dbo\User Defined Types\dbo.LineDefinitionEntryList.sql" />
    <Build Include="api\Stored Procedures\api.LineDefinitions__Save.sql" />
    <Build Include="bll\Stored Procedures\bll.LineDefinitions_Validate__Save.sql" />
    <Build Include="dbo\User Defined Types\dbo.AttachmentList.sql" />
    <Build Include="dbo\Tables\dbo.Attachments.sql" />
    <Build Include="map\map.Attachments.sql" />
    <Build Include="api\Stored Procedures\api.Documents__Cancel.sql" />
    <Build Include="bll\Stored Procedures\bll.Documents_Validate__Cancel.sql" />
    <Build Include="dal\Stored Procedures\dal.Documents__Cancel.sql" />
    <Build Include="map\map.LinesRequiredSignatures.sql" />
    <Build Include="dbo\Views\dbo.WorkflowsView.sql" />
    <Build Include="dbo\Tables\dbo.ReportDefinitions.sql" />
    <Build Include="dbo\Tables\dbo.ReportDefinitionParameters.sql" />
    <Build Include="dbo\Tables\dbo.ReportDefinitionSelects.sql" />
    <Build Include="dbo\Tables\dbo.ReportDefinitionDimensions.sql" />
    <Build Include="dbo\Tables\dbo.ReportDefinitionMeasures.sql" />
    <Build Include="dbo\User Defined Types\dbo.ReportDefinitionList.sql" />
    <Build Include="dbo\User Defined Types\dbo.ReportDefinitionParameterList.sql" />
    <Build Include="dbo\User Defined Types\dbo.ReportDefinitionSelectList.sql" />
    <Build Include="dbo\User Defined Types\dbo.ReportDefinitionDimensionList.sql" />
    <Build Include="dbo\User Defined Types\dbo.ReportDefinitionMeasureList.sql" />
    <Build Include="bll\Stored Procedures\bll.ReportDefinitions_Validate__Save.sql" />
    <Build Include="dal\Stored Procedures\dal.ReportDefinitions__Save.sql" />
    <Build Include="bll\Stored Procedures\bll.ReportDefinitions_Validate__Delete.sql" />
    <Build Include="dal\Stored Procedures\dal.ReportDefinitions__Delete.sql" />
    <Build Include="map\map.ReportDefinitions.sql" />
    <Build Include="map\map.ReportDefinitionParameters.sql" />
    <Build Include="map\map.ReportDefinitionSelects.sql" />
    <Build Include="map\map.ReportDefinitionRows.sql" />
    <Build Include="map\map.ReportDefinitionColumns.sql" />
    <Build Include="map\map.ReportDefinitionMeasures.sql" />
    <Build Include="dbo\Tables\dbo.ResourceUnits.sql" />
    <Build Include="dbo\User Defined Types\dbo.ResourceUnitList.sql" />
    <Build Include="map\map.ResourceUnits.sql" />
    <Build Include="dbo\User Defined Types\dbo.IndexIdWithHeaderList.sql" />
    <Build Include="bll\Stored Procedures\bll.AccountTypes_Validate__DeleteWithDescendants.sql" />
    <Build Include="api\Stored Procedures\api.AccountTypes__DeleteWithDescendants.sql" />
    <Build Include="bll\Stored Procedures\bll.Lines__Pivot.sql" />
    <Build Include="dbo\Tables\dbo.RuleTypes.sql" />
    <Build Include="dal\Stored Procedures\dal.Lines__SignAndRefresh.sql" />
    <Build Include="dbo\Tables\dbo.PredicateTypes.sql" />
    <Build Include="map\map.DocumentsRequiredSignatures.sql" />
    <Build Include="api\Stored Procedures\api.Documents__Uncancel.sql" />
    <Build Include="bll\Stored Procedures\bll.Documents_Validate__Uncancel.sql" />
    <Build Include="bll\Stored Procedures\bll.Documents__Preprocess.sql" />
    <Build Include="api\Stored Procedures\api.Documents__Save.sql" />
    <Build Include="dal\Stored Procedures\dal.Documents__SaveAndRefresh.sql" />
    <Build Include="map\map.LineDefinitionEntries.sql" />
    <Build Include="dal\Stored Procedures\dal.Documents__Close.sql" />
    <Build Include="dal\Stored Procedures\dal.Documents__Open.sql" />
    <Build Include="dal\Stored Procedures\dal.Documents__Uncancel.sql" />
    <Build Include="rpt\Stored Procedures\rpt.Production__Actual_vs_Planned.sql" />
    <Build Include="map\map.DocumentDefinitions.sql" />
    <Build Include="dbo\Tables\dbo.ExchangeRates.sql" />
    <Build Include="dbo\User Defined Types\dbo.ExchangeRateList.sql" />
    <Build Include="api\Stored Procedures\api.ExchangeRates__Save.sql" />
    <Build Include="api\Stored Procedures\api.ExchangeRates__Delete.sql" />
    <Build Include="dal\Stored Procedures\dal.ExchangeRates__Save.sql" />
    <Build Include="dal\Stored Procedures\dal.ExchangeRates__Delete.sql" />
    <Build Include="bll\Stored Procedures\bll.ExchangeRates_Validate__Save.sql" />
    <Build Include="bll\Stored Procedures\bll.ExchangeRates_Validate__Delete.sql" />
    <Build Include="dbo\Functions\dbo.fn_DateAdd.sql" />
    <Build Include="bll\Stored Procedures\bll.Lines_Validate__State_Data.sql" />
    <Build Include="bll\Stored Procedures\bll.LineSignatures_Validate__Delete.sql" />
    <Build Include="dal\Stored Procedures\dal.LineSignatures__DeleteAndRefresh.sql" />
    <Build Include="wiz\Stored Procedures\wiz.GainLossOnExchange__Prepare.sql" />
    <Build Include="wiz\Functions\wiz.fn_ConvertToFunctional.sql" />
    <Build Include="Security\wiz.sql" />
    <Build Include="map\map.ExchangeRates.sql" />
    <Build Include="map\map.LineDefinitions.sql" />
    <Build Include="map\map.DocumentStatesHistory.sql" />
    <Build Include="dbo\Tables\dbo.RelationUsers.sql" />
    <Build Include="rpt\Stored Procedures\rpt.FinancialRatios.sql" />
    <Build Include="dbo\Tables\dbo.ApportionmentRates.sql" />
    <Build Include="dbo\Tables\dbo.AbsorptionRates.sql" />
    <Build Include="dal\Stored Procedures\dal.InboxCounts__Load.sql" />
    <Build Include="dal\Stored Procedures\dal.Documents__Preview.sql" />
    <Build Include="dal\Stored Procedures\dal.Inbox__Check.sql" />
    <Build Include="map\map.Inbox.sql" />
    <Build Include="map\map.Outbox.sql" />
    <Build Include="map\IfrsConcepts.sql" />
    <Build Include="dbo\Tables\dbo.AccountTypeResourceDefinitions.sql" />
    <Build Include="dbo\Tables\dbo.AccountTypeCustodyDefinitions.sql" />
    <Build Include="dbo\Tables\dbo.Agents.sql" />
    <Build Include="wiz\Stored Procedures\wiz.Paysheet__Prepare.sql" />
    <Build Include="wiz\Stored Procedures\wiz.AssetsDepreciation__Populate.sql" />
    <Build Include="dbo\Tables\dbo.MarkupTemplates.sql" />
    <Build Include="dbo\User Defined Types\dbo.MarkupTemplateList.sql" />
    <Build Include="bll\Stored Procedures\bll.MarkupTemplates_Validate__Save.sql" />
    <Build Include="dal\Stored Procedures\dal.MarkupTemplates__Save.sql" />
    <Build Include="bll\Stored Procedures\bll.MarkupTemplates_Validate__Delete.sql" />
    <Build Include="dal\Stored Procedures\dal.MarkupTemplates__Delete.sql" />
    <Build Include="map\map.MarkupTemplates.sql" />
    <Build Include="dbo\Tables\dbo.AccountBalances.sql" />
    <Build Include="dbo\User Defined Types\dbo.AgentList.sql" />
    <Build Include="dal\Stored Procedures\dal.Agents__Save.sql" />
    <Build Include="dbo\User Defined Types\dbo.RelationUserList.sql" />
    <Build Include="dal\Stored Procedures\dal.Agents__Activate.sql" />
    <Build Include="bll\Stored Procedures\bll.Agents_Validate__Save.sql" />
    <Build Include="api\Stored Procedures\api.Agents__Save.sql" />
    <Build Include="bll\Stored Procedures\bll.Agents_Validate__Activate.sql" />
    <Build Include="dbo\Tables\dbo.Budgets.sql" />
    <None Include="Provisioning\000\a_Declarations.sql" />
    <None Include="Provisioning\000\b_AdminUser.sql" />
    <None Include="Provisioning\000\e_RuleTypes.sql" />
    <None Include="Provisioning\000\h_EntryTypes.sql" />
    <None Include="Provisioning\000\m_AccountTypes.sql" />
    <None Include="Provisioning\000\f_IfrsConcepts.sql" />
    <None Include="Provisioning\000\g_IfrsDisclosures.sql" />
    <Build Include="api\Stored Procedures\api.LookupDefinitions__Save.sql" />
    <None Include="Provisioning\000\o_LineDefinitions.sql" />
    <None Include="Provisioning\000\z_Translations.sql" />
    <Build Include="dbo\Functions\dbo.fn_TranslateFromEnglish.sql" />
    <None Include="Provisioning\000\l_ResourceDefinitions.sql" />
    <None Include="Provisioning\000\i_LookupDefinitions.sql" />
    <None Include="Provisioning\000\j_RelationDefinitions.sql" />
    <None Include="Provisioning\000\p_DocumentDefinitions.sql" />
    <Build Include="map\map.AccountTypeCustodyDefinitions.sql" />
    <Build Include="map\map.AccountTypeResourceDefinitions.sql" />
    <Build Include="map\map.Agents.sql" />
    <Build Include="bll\Stored Procedures\bll.Agents_Validate__Delete.sql" />
    <Build Include="dal\Stored Procedures\dal.Agents__Delete.sql" />
    <Build Include="dbo\Tables\dbo.LineDefinitionEntryCustodyDefinitions.sql" />
    <Build Include="dbo\Tables\dbo.LineDefinitionEntryResourceDefinitions.sql" />
    <Build Include="dbo\User Defined Types\dbo.LineDefinitionEntryCustodyDefinitionList.sql" />
    <Build Include="dbo\User Defined Types\dbo.LineDefinitionEntryResourceDefinitionList.sql" />
    <None Include="Provisioning\103_105\01_Security\a_Users.sql" />
    <None Include="Provisioning\103_105\01_Security\b_Permissions.sql" />
    <None Include="Provisioning\103_105\02_Basic\b_Centers.sql" />
    <None Include="Provisioning\103_105\05_Contracts\01_CashCustodies.sql" />
    <None Include="Provisioning\103_105\05_Contracts\02_InventoryCustodies.sql" />
    <None Include="Provisioning\103_105\05_Contracts\03_Customers.sql" />
    <None Include="Provisioning\103_105\05_Contracts\05_Partners.sql" />
    <None Include="Provisioning\103_105\05_Contracts\06_Suppliers.sql" />
    <None Include="Provisioning\103_105\05_Contracts\08_Employees.sql" />
    <None Include="Provisioning\103_105\04_Resources\104_finished_goods.sql" />
    <None Include="Provisioning\103_105\04_Resources\104_raw-materials.sql" />
    <None Include="Provisioning\103_105\04_Resources\105_merchandise.sql" />
    <Build Include="map\map.RelationDefinitions.sql" />
    <Build Include="map\map.ResourceDefinitions.sql" />
    <Build Include="map\map.RelationUsers.sql" />
    <Build Include="dal\Stored Procedures\dal.ResourceDefinitions__UpdateState.sql" />
    <Build Include="dal\Stored Procedures\dal.RelationDefinitions__UpdateState.sql" />
    <Build Include="dal\Stored Procedures\dal.DocumentDefinitions__UpdateState.sql" />
    <Build Include="bll\Stored Procedures\bll.LookupDefinitions_Validate__UpdateState.sql" />
    <Build Include="bll\Stored Procedures\bll.ResourceDefinitions_Validate__UpdateState.sql" />
    <Build Include="bll\Stored Procedures\bll.RelationDefinitions_Validate__UpdateState.sql" />
    <Build Include="bll\Stored Procedures\bll.DocumentDefinitions_Validate__UpdateState.sql" />
    <Build Include="dbo\Tables\dbo.LineDefinitionGenerateParameters.sql" />
    <Build Include="dbo\User Defined Types\dbo.LineDefinitionGenerateParameterList.sql" />
    <Build Include="dbo\User Defined Types\dbo.GenerateArgumentList.sql" />
    <Build Include="bll\Stored Procedures\bll.Lines__Generate.sql" />
    <Build Include="dbo\User Defined Types\dbo.SN.sql" />
    <Build Include="dbo\Tables\dbo.DocumentLineDefinitionEntries.sql" />
    <None Include="Provisioning\000\r_AccountClassifications.sql" />
    <None Include="Provisioning\199\00_Script.sql" />
    <None Include="Provisioning\199\199_11Users.sql" />
    <None Include="Provisioning\199\199_12Permissions.sql" />
    <None Include="Provisioning\199\199_21Lookups.sql" />
    <None Include="Provisioning\199\21_Units.sql" />
    <None Include="Provisioning\199\199_22Centers.sql" />
    <None Include="Provisioning\199\40_Agents.sql" />
    <None Include="Provisioning\199\50_Contracts.sql" />
    <None Include="Provisioning\199\60_AccountClassifications.sql" />
    <None Include="Provisioning\199\61_Accounts.sql" />
    <None Include="Provisioning\199\70_Entries.sql" />
    <None Include="Provisioning\000\t_Accounts.sql" />
    <None Include="Provisioning\100\100_24Resources.sql" />
    <None Include="Provisioning\100\100_23Relations.sql" />
    <None Include="Provisioning\100\70_Entries.sql" />
    <None Include="Provisioning\100\71_manual-journal-vouchers.sql" />
    <None Include="Provisioning\100\73_revenue-templates.sql" />
    <None Include="Provisioning\100\74_revenue-recognition-vouchers.sql" />
    <Build Include="api\Stored Procedures\api.Relations__Delete.sql" />
    <Build Include="api\Stored Procedures\api.AccountTypes__Activate.sql" />
    <Build Include="bll\Stored Procedures\bll.AccountTypes_Validate__Activate.sql" />
    <Build Include="api\Stored Procedures\api.Accounts__Activate.sql" />
    <Build Include="bll\Stored Procedures\bll.Accounts_Validate__Activate.sql" />
    <Build Include="bll\Functions\bll.fn_ConvertCurrenciesNoRound.sql" />
    <Build Include="dbo\User Defined Types\dbo.AccountTypeResourceDefinitionList.sql" />
    <Build Include="dbo\User Defined Types\dbo.AccountTypeCustodyDefinitionList.sql" />
    <Build Include="dbo\User Defined Types\dbo.CustodyDefinitionList.sql" />
    <Build Include="dbo\Tables\dbo.CustodyDefinitions.sql" />
    <Build Include="dal\Stored Procedures\dal.CustodyDefinitions__Save.sql" />
    <Build Include="bll\Stored Procedures\bll.CustodyDefinitions_Validate__Save.sql" />
    <Build Include="bll\Stored Procedures\bll.CustodyDefinitions_Validate__Delete.sql" />
    <Build Include="bll\Stored Procedures\bll.CustodyDefinitions_Validate__UpdateState.sql" />
    <Build Include="api\Stored Procedures\api.CustodyDefinitions__Save.sql" />
    <Build Include="dbo\User Defined Types\dbo.CustodyList.sql" />
    <Build Include="dbo\Tables\dbo.Custodies.sql" />
    <Build Include="dal\Stored Procedures\dal.Custodies__Activate.sql" />
    <Build Include="dal\Stored Procedures\dal.Custodies__Delete.sql" />
    <Build Include="dal\Stored Procedures\dal.Custodies__Save.sql" />
    <Build Include="bll\Stored Procedures\bll.Custodies_Validate__Delete.sql" />
    <Build Include="bll\Stored Procedures\bll.Custodies_Validate__Save.sql" />
    <Build Include="api\Stored Procedures\api.Custodies__Activate.sql" />
    <Build Include="api\Stored Procedures\api.Custodies__Delete.sql" />
    <Build Include="api\Stored Procedures\api.Custodies__Save.sql" />
    <Build Include="dal\Stored Procedures\dal.CustodyDefinitions__UpdateState.sql" />
    <None Include="Provisioning\000\k_CustodyDefinitions.sql" />
    <None Include="Provisioning\201\201_01Currencies.sql" />
    <None Include="Provisioning\201\201_02EntryTypes.sql" />
    <None Include="Provisioning\201\201_03LookupDefinitions.sql" />
    <None Include="Provisioning\201\201_04ResourceDefinitions.sql" />
    <None Include="Provisioning\201\201_05CustodyDefinitions.sql" />
    <None Include="Provisioning\201\201_06RelationDefinitions.sql" />
    <None Include="Provisioning\201\201_11Users.sql" />
    <None Include="Provisioning\201\201_12Permissions.sql" />
    <None Include="Provisioning\201\201_13Workflows.sql" />
    <None Include="Provisioning\201\201_22Centers.sql" />
    <None Include="Provisioning\201\201_21Lookups.sql" />
    <None Include="Provisioning\201\201_31Accounts.sql" />
    <None Include="Provisioning\201\201_07DocumentDefinitions.sql" />
    <None Include="Provisioning\100\100_01Currencies.sql" />
    <None Include="Provisioning\100\100_02EntryTypes.sql" />
    <None Include="Provisioning\100\100_03LookupDefinitions.sql" />
    <None Include="Provisioning\100\100_04ResourceDefinitions.sql" />
    <None Include="Provisioning\100\100_05CustodyDefinitions.sql" />
    <None Include="Provisioning\100\100_06RelationDefinitions.sql" />
    <None Include="Provisioning\100\100_07DocumentDefinitions.sql" />
    <None Include="Provisioning\100\100_11Users.sql" />
    <None Include="Provisioning\100\100_12Permissions.sql" />
    <None Include="Provisioning\100\100_13Workflows.sql" />
    <None Include="Provisioning\100\100_21Lookups.sql" />
    <None Include="Provisioning\100\100_22Centers.sql" />
    <None Include="Provisioning\100\100_31Accounts.sql" />
    <None Include="Provisioning\100\100_25Custodies.sql" />
    <Build Include="map\map.Custodies.sql" />
    <None Include="Provisioning\200\200_31Accounts.sql" />
    <None Include="Provisioning\200\200_01Currencies.sql" />
    <None Include="Provisioning\200\200_02EntryTypes.sql" />
    <None Include="Provisioning\200\200_03LookupDefinitions.sql" />
    <None Include="Provisioning\200\200_04ResourceDefinitions.sql" />
    <None Include="Provisioning\200\200_05CustodyDefinitions.sql" />
    <None Include="Provisioning\200\200_06RelationDefinitions.sql" />
    <None Include="Provisioning\200\200_07DocumentDefinitions.sql" />
    <None Include="Provisioning\200\200_11Users.sql" />
    <None Include="Provisioning\200\200_12Permissions.sql" />
    <None Include="Provisioning\200\200_13Workflows.sql" />
    <None Include="Provisioning\200\200_21Lookups.sql" />
    <None Include="Provisioning\200\200_22Centers.sql" />
    <None Include="Provisioning\200\200_24Resources.sql" />
    <None Include="Provisioning\200\200_25Custodies.sql" />
    <None Include="Provisioning\200\200_23Relations.sql" />
    <None Include="Provisioning\000\o1_LineDefinitions.sql" />
    <Build Include="map\map.CustodyDefinitions.sql" />
    <Build Include="dbo\Stored Procedures\dbo.adm_Lookups__Export.sql" />
    <None Include="Provisioning\201\201_23Relations.sql" />
    <None Include="Provisioning\201\201_25Custodies.sql" />
    <None Include="Provisioning\201\201_24Resources.sql" />
    <Build Include="bll\Stored Procedures\bll.LineDefinitions_Validate__Delete.sql" />
    <Build Include="dal\Stored Procedures\dal.LineDefinitions__Delete.sql" />
    <Build Include="map\map.LineDefinitionEntryCustodyDefinitions.sql" />
    <Build Include="map\map.LineDefinitionEntryResourceDefinitions.sql" />
    <Build Include="map\map.LineDefinitionColumns.sql" />
    <Build Include="map\map.LineDefinitionGenerateParameters.sql" />
    <Build Include="map\map.LineDefinitionStateReasons.sql" />
    <Build Include="map\map.Workflows.sql" />
    <Build Include="map\map.WorkflowSignatures.sql" />
    <Build Include="dbo\Stored Procedures\dbo.adm_Accounts_Code__Legacy.sql" />
    <Build Include="map\map.DocumentDefinitionLineDefinitions.sql" />
    <Build Include="bll\Stored Procedures\bll.DocumentDefinitions_Validate__Save.sql" />
    <Build Include="bll\Stored Procedures\bll.DocumentDefinitions_Validate__Delete.sql" />
    <Build Include="dal\Stored Procedures\dal.CustodyDefinitions__Delete.sql" />
    <Build Include="dal\Stored Procedures\dal.DocumentDefinitions__Delete.sql" />
    <Build Include="wiz\Stored Procedures\wiz.InventoryItem__PopulatePrice.sql" />
    <Build Include="bll\Functions\bll.fn_ConvertUnits.sql" />
    <Build Include="bll\Functions\bll.fn_ConvertCurrencies.sql" />
    <Build Include="dbo\User Defined Types\dbo.DocumentLineDefinitionEntryList.sql" />
    <Build Include="map\map.DocumentLineDefinitionEntries.sql" />
    <Build Include="dal\Stored Procedures\dal.Reconciliations__Save.sql" />
    <Build Include="dbo\Tables\dbo.ReconciliationEntries.sql" />
    <Build Include="dbo\Tables\dbo.ExternalEntries.sql" />
    <Build Include="dbo\Tables\dbo.ReconciliationExternalEntries.sql" />
    <Build Include="bll\Stored Procedures\bll.Reconciliations_Validate__Save.sql" />
    <Build Include="dal\Stored Procedures\dal.Reconciliations__Delete.sql" />
    <Build Include="wiz\Stored Procedures\wiz.ExpensesByNature__Capitalize.sql" />
    <Build Include="dbo\User Defined Types\dbo.ExternalEntryList.sql" />
    <Build Include="dbo\User Defined Types\dbo.ReconciliationList.sql" />
    <Build Include="dbo\User Defined Types\dbo.ReconciliationEntryList.sql" />
    <Build Include="dbo\User Defined Types\dbo.ReconciliationExternalEntryList.sql" />
    <Build Include="dal\Stored Procedures\dal.Reconciliation__Load_Unreconciled.sql" />
    <Build Include="dal\Stored Procedures\dal.Reconciliation__Load_Reconciled.sql" />
    <Build Include="dal\Stored Procedures\dal.InventoryEntries_AVCO__Update.sql" />
    <Build Include="bll\Stored Procedures\bll.Lines_Validate__State_Data2.sql" />
    <Build Include="bll\Functions\bll.fn_DATEADD_GC.sql" />
    <Build Include="bll\Functions\bll.fn_IsLeap.sql" />
    <Build Include="bll\Functions\bll.fn_BusinessUnit__CostCenter.sql" />
    <Build Include="dal\Stored Procedures\dal.Reconciliations__SaveAndLoad_Unreconciled.sql" />
    <Build Include="dal\Stored Procedures\dal.Reconciliations__SaveAndLoad_Reconciled.sql" />
    <Build Include="dbo\Tables\dbo.SmsMessages.sql" />
    <Build Include="dbo\User Defined Types\dbo.SmsMessageList.sql" />
    <Build Include="dbo\User Defined Types\dbo.EmailList.sql" />
    <Build Include="dal\Stored Procedures\dal.Notifications_Enqueue.sql" />
    <Build Include="dbo\User Defined Types\dbo.PushNotificationList.sql" />
    <Build Include="dal\Stored Procedures\dal.Notifications_SmsMessages__Poll.sql" />
    <Build Include="dal\Stored Procedures\dal.Notifications_SmsMessages__UpdateState.sql" />
    <Build Include="dbo\User Defined Types\dbo.IdStateErrorTimestampList.sql" />
    <Build Include="dal\Stored Procedures\dal.Notifications_Emails__UpdateState.sql" />
    <Build Include="dbo\Tables\dbo.Emails.sql" />
    <Build Include="dal\Stored Procedures\dal.Notifications_Emails__Poll.sql" />
    <Build Include="map\map.Emails.sql" />
    <Build Include="map\map.SmsMessages.sql" />
    <Build Include="bll\Functions\bll.fn_WorkDays.sql" />
    <Build Include="bll\Functions\bll.fn_MonthAddEC.sql" />
    <Build Include="bll\Functions\bll.fn_CostOfSaleCenter__BusinessUnit.sql" />
    <Build Include="bll\Functions\bll.fn_OtherPLCenter__BusinessUnit.sql" />
    <Build Include="dbo\Tables\dbo.RelationDefinitionReportDefinitions.sql" />
    <Build Include="dbo\User Defined Types\dbo.RelationDefinitionReportDefinitionList.sql" />
    <Build Include="map\map.RelationDefinitionReportDefinitions.sql" />
    <Build Include="dbo\Tables\dbo.CustodyDefinitionReportDefinitions.sql" />
    <Build Include="dbo\Tables\dbo.ResourceDefinitionReportDefinitions.sql" />
    <Build Include="dbo\Tables\dbo.LookupDefinitionReportDefinitions.sql" />
    <Build Include="dbo\User Defined Types\dbo.CustodyDefinitionReportDefinitionList.sql" />
    <Build Include="dbo\User Defined Types\dbo.LookupDefinitionReportDefinitionList.sql" />
    <Build Include="dbo\User Defined Types\dbo.ResourceDefinitionReportDefinitionList.sql" />
    <Build Include="map\map.CustodyDefinitionReportDefinitions.sql" />
    <Build Include="map\map.LookupDefinitionReportDefinitions.sql" />
    <Build Include="map\map.ResourceDefinitionReportDefinitions.sql" />
    <Build Include="bll\Stored Procedures\bll.Relations__Preprocess.sql" />
    <Build Include="bll\Stored Procedures\bll.Custodies__Preprocess.sql" />
    <Build Include="dbo\Tables\dbo.RelationAttachments.sql" />
    <Build Include="dbo\User Defined Types\dbo.RelationAttachmentList.sql" />
    <Build Include="map\map.RelationAttachments.sql" />
    <Build Include="map\map.GeneralSettings.sql" />
    <Build Include="map\map.FinancialSettings.sql" />
    <Build Include="bll\Stored Procedures\bll.FinancialSettings_Validate__Save.sql" />
    <Build Include="dal\Stored Procedures\dal.FinancialSettings__Save.sql" />
    <Build Include="rpt\Stored Procedures\rpt.SalesInvoices__Duplicates.sql" />
    <Build Include="rpt\Stored Procedures\rpt.DuplicatePurchasesInvoices.sql" />
    <None Include="Provisioning\299\00_Script.sql" />
    <None Include="Provisioning\299\299_11Users.sql" />
    <None Include="Provisioning\299\299_12Permissions.sql" />
    <None Include="Provisioning\299\299_21Lookups.sql" />
    <None Include="Provisioning\299\299_22Centers.sql" />
    <None Include="Provisioning\299\299_24Resources.sql" />
    <None Include="Provisioning\299\21_Units.sql" />
    <Build Include="bll\Functions\bll.fn_EmployeeIncomeTax_ET.sql" />
    <Build Include="wiz\Stored Procedures\wiz.SpuriousTabHeaders__Delete.sql" />
    <Build Include="bll\Functions\bll.fn_SalaryPeriodEnding.sql" />
    <Build Include="bll\Functions\bll.fn_FirstDayOfPeriod.sql" />
    <Build Include="bll\Functions\bll.fn_EmployeeBenefit__Taxable.sql" />
    <Build Include="wiz\Functions\wiz.fn_Ethiopian_DatePart.sql" />
    <Build Include="wiz\Functions\wiz.fn_UmmAlQura_DatePart.sql" />
    <Build Include="wiz\Functions\wiz.fn_JulianDayNumber.sql" />
    <Build Include="wiz\Functions\wiz.fn_Ethiopian_DateAdd.sql" />
    <Build Include="wiz\Functions\wiz.fn_UmmAlQura_DateAdd.sql" />
    <Build Include="dbo\Tables\dbo.ReportDefinitionDimensionAttribute.sql" />
    <Build Include="dbo\User Defined Types\dbo.ReportDefinitionDimensionAttributeList.sql" />
    <Build Include="map\map.ReportDefinitionDimensionAttributes.sql" />
    <Build Include="bll\Functions\bll.fn_EmployeeIncomeTax_ET.sql" />
    <Build Include="wiz\Stored Procedures\wiz.SpuriousTabHeaders__Delete.sql" />
    <Build Include="bll\Functions\bll.fn_SalaryPeriodEnding.sql" />
    <Build Include="bll\Functions\bll.fn_FirstDayOfPeriod.sql" />
    <Build Include="bll\Functions\bll.fn_EmployeeBenefit__Taxable.sql" />
    <Build Include="bll\Functions\bll.fi_CenterMovements.sql" />
    <Build Include="bll\Functions\bll.fi_SalaryAgreements__Basic.sql" />
    <Build Include="rpt\Stored Procedures\rpt.BankAccounts__Unreconciled.sql" />
    <Build Include="rpt\Stored Procedures\rpt.BankAccounts__Reconciled.sql" />
    <Build Include="rpt\Stored Procedures\rpt.User__ReconcilationCount.sql" />
    <Build Include="rpt\Stored Procedures\rpt.SalesInvoices__Missing.sql" />
    <Build Include="rpt\Stored Procedures\rpt.RentalSpaces__Areas.sql" />
    <Build Include="rpt\Stored Procedures\rpt.Documents__NoAttachments.sql" />
    <Build Include="bll\Functions\bll.fi_InventoryAverageCosts.sql" />
    <Build Include="dbo\User Defined Types\dbo.InventoryEntryList.sql" />
    <Build Include="rpt\Stored Procedures\rpt.UnbalancedCSI___Balance.sql" />
    <Build Include="api\Stored Procedures\api.GeneralSettings__Save.sql" />
<<<<<<< HEAD
    <Build Include="dal\Stored Procedures\dal.Users__SavePreferredLanguage.sql" />
    <Build Include="dal\Stored Procedures\dal.Users__SavePreferredCalendar.sql" />
=======
    <Build Include="map\map.DocumentAssignmentsHistory2.sql" />
>>>>>>> e23e7ad4
  </ItemGroup>
  <ItemGroup>
    <None Include="Tests\12_ManualMisc.sql" />
    <None Include="Tests\72_ResourceClassifications.sql" />
    <None Include="Tests\12_Purchasing.sql" />
    <None Include="Tests\14_Sales.sql" />
    <None Include="IntegrationTests.publish.xml" />
    <None Include="Tests\07_Resources_FinancialLiabilities.sql" />
    <None Include="Tests\07_Resources_FinancialAssets.sql" />
    <None Include="Tests\07_Resources_ProductionSupplies.sql" />
    <None Include="Tests\13_HRCycle.sql" />
    <None Include="dbo\User Defined Types\Readme.txt" />
    <None Include="100.BananSD.publish.xml" />
    <None Include="299.BananETDemos.publish.xml" />
    <None Include="200.BananET.publish.xml" />
    <None Include="399.BananSADemos.publish.xml" />
    <None Include="Tellma.Database.Application.publish.xml" />
    <Build Include="dal\Stored Procedures\dal.Documents_State__Update.sql" />
    <None Include="Provisioning\000\n_Settings.sql" />
    <None Include="Provisioning\000\q_ReportDefinitions.sql" />
    <Build Include="api\Stored Procedures\api.ReportDefinitions__Save.sql" />
    <None Include="Provisioning\000\y_Roles.sql" />
    <None Include="Provisioning\000\c_Currencies.sql" />
    <None Include="Provisioning\000\d_Units.sql" />
    <None Include="199.BananSDDemos.publish.xml" />
    <None Include="_Azure\Azure.100.BananSD.publish.xml" />
    <None Include="_Azure\Azure.201.Soreti.publish.xml" />
    <None Include="_Azure\Azure.199.BananSDDemos.publish.xml" />
    <None Include="201.Soreti.publish.xml" />
    <None Include="Provisioning\199\199_24Resources.sql" />
    <None Include="Provisioning\000\u_Lookups.sql" />
    <None Include="_Azure\Azure.200.BananET.publish.xml" />
    <None Include="_Azure\Azure.399.BananSADemos.publish.xml" />
  </ItemGroup>
  <ItemGroup>
    <SqlCmdVariable Include="DeployEmail">
      <DefaultValue>admin@tellma.com</DefaultValue>
      <Value>$(SqlCmdVar__1)</Value>
    </SqlCmdVariable>
    <SqlCmdVariable Include="FunctionalCurrency">
      <DefaultValue>ETB</DefaultValue>
      <Value>$(SqlCmdVar__4)</Value>
    </SqlCmdVariable>
    <SqlCmdVariable Include="PrimaryLanguageId">
      <DefaultValue>en</DefaultValue>
      <Value>$(SqlCmdVar__3)</Value>
    </SqlCmdVariable>
    <SqlCmdVariable Include="OverwriteDb">
      <DefaultValue>0</DefaultValue>
      <Value>$(SqlCmdVar__7)</Value>
    </SqlCmdVariable>
    <SqlCmdVariable Include="SecondaryLanguageId">
      <DefaultValue>ar</DefaultValue>
      <Value>$(SqlCmdVar__5)</Value>
    </SqlCmdVariable>
    <SqlCmdVariable Include="ShortCompanyName">
      <DefaultValue>ACME International</DefaultValue>
      <Value>$(SqlCmdVar__2)</Value>
    </SqlCmdVariable>
    <SqlCmdVariable Include="ShortCompanyName2">
      <DefaultValue>ACME</DefaultValue>
      <Value>$(SqlCmdVar__8)</Value>
    </SqlCmdVariable>
    <SqlCmdVariable Include="ShortCompanyName3">
      <DefaultValue>ACME</DefaultValue>
      <Value>$(SqlCmdVar__9)</Value>
    </SqlCmdVariable>
    <SqlCmdVariable Include="TernaryLanguageId">
      <DefaultValue>zh</DefaultValue>
      <Value>$(SqlCmdVar__6)</Value>
    </SqlCmdVariable>
  </ItemGroup>
  <ItemGroup>
    <ArtifactReference Include="$(DacPacRootPath)\Extensions\Microsoft\SQLDB\Extensions\SqlServer\AzureV12\SqlSchemas\master.dacpac">
      <HintPath>$(DacPacRootPath)\Extensions\Microsoft\SQLDB\Extensions\SqlServer\AzureV12\SqlSchemas\master.dacpac</HintPath>
      <SuppressMissingDependenciesErrors>False</SuppressMissingDependenciesErrors>
      <DatabaseVariableLiteralValue>master</DatabaseVariableLiteralValue>
    </ArtifactReference>
  </ItemGroup>
  <ItemGroup>
    <RefactorLog Include="Tellma.Database.Application.refactorlog" />
  </ItemGroup>
</Project><|MERGE_RESOLUTION|>--- conflicted
+++ resolved
@@ -766,12 +766,9 @@
     <Build Include="dbo\User Defined Types\dbo.InventoryEntryList.sql" />
     <Build Include="rpt\Stored Procedures\rpt.UnbalancedCSI___Balance.sql" />
     <Build Include="api\Stored Procedures\api.GeneralSettings__Save.sql" />
-<<<<<<< HEAD
+    <Build Include="map\map.DocumentAssignmentsHistory2.sql" />
     <Build Include="dal\Stored Procedures\dal.Users__SavePreferredLanguage.sql" />
     <Build Include="dal\Stored Procedures\dal.Users__SavePreferredCalendar.sql" />
-=======
-    <Build Include="map\map.DocumentAssignmentsHistory2.sql" />
->>>>>>> e23e7ad4
   </ItemGroup>
   <ItemGroup>
     <None Include="Tests\12_ManualMisc.sql" />
