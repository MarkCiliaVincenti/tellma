﻿<?xml version="1.0" encoding="utf-8"?>
<Project DefaultTargets="Build" xmlns="http://schemas.microsoft.com/developer/msbuild/2003" ToolsVersion="4.0">
  <Import Project="$(MSBuildExtensionsPath)\$(MSBuildToolsVersion)\Microsoft.Common.props" Condition="Exists('$(MSBuildExtensionsPath)\$(MSBuildToolsVersion)\Microsoft.Common.props')" />
  <PropertyGroup>
    <Configuration Condition=" '$(Configuration)' == '' ">Debug</Configuration>
    <Platform Condition=" '$(Platform)' == '' ">AnyCPU</Platform>
    <Name>Tellma.Database.Application</Name>
    <SchemaVersion>2.0</SchemaVersion>
    <ProjectVersion>4.1</ProjectVersion>
    <ProjectGuid>{bf2096e3-ed24-4ee1-befc-a67c3ffa38b6}</ProjectGuid>
    <DSP>Microsoft.Data.Tools.Schema.Sql.SqlAzureV12DatabaseSchemaProvider</DSP>
    <OutputType>Database</OutputType>
    <RootPath>
    </RootPath>
    <RootNamespace>Tellma.Database.Application</RootNamespace>
    <AssemblyName>Tellma.Database.Application</AssemblyName>
    <ModelCollation>1033,CI</ModelCollation>
    <DefaultFileStructure>BySchemaAndSchemaType</DefaultFileStructure>
    <DeployToDatabase>True</DeployToDatabase>
    <TargetFrameworkVersion>v4.7.2</TargetFrameworkVersion>
    <TargetLanguage>CS</TargetLanguage>
    <AppDesignerFolder>Properties</AppDesignerFolder>
    <SqlServerVerification>False</SqlServerVerification>
    <IncludeCompositeObjects>True</IncludeCompositeObjects>
    <TargetDatabaseSet>True</TargetDatabaseSet>
    <IncludeSchemaNameInFileName>True</IncludeSchemaNameInFileName>
    <GenerateCreateScript>True</GenerateCreateScript>
    <DefaultCollation>Latin1_General_100_CI_AS</DefaultCollation>
    <DefaultFilegroup>PRIMARY</DefaultFilegroup>
    <CompatibilityMode>150</CompatibilityMode>
    <TargetFrameworkProfile />
  </PropertyGroup>
  <PropertyGroup Condition=" '$(Configuration)|$(Platform)' == 'Release|AnyCPU' ">
    <OutputPath>bin\Release\</OutputPath>
    <BuildScriptName>$(MSBuildProjectName).sql</BuildScriptName>
    <TreatWarningsAsErrors>False</TreatWarningsAsErrors>
    <DebugType>pdbonly</DebugType>
    <Optimize>true</Optimize>
    <DefineDebug>false</DefineDebug>
    <DefineTrace>true</DefineTrace>
    <ErrorReport>prompt</ErrorReport>
    <WarningLevel>4</WarningLevel>
  </PropertyGroup>
  <PropertyGroup Condition=" '$(Configuration)|$(Platform)' == 'Debug|AnyCPU' ">
    <OutputPath>bin\Debug\</OutputPath>
    <BuildScriptName>$(MSBuildProjectName).sql</BuildScriptName>
    <TreatWarningsAsErrors>false</TreatWarningsAsErrors>
    <DebugSymbols>true</DebugSymbols>
    <DebugType>full</DebugType>
    <Optimize>false</Optimize>
    <DefineDebug>true</DefineDebug>
    <DefineTrace>true</DefineTrace>
    <ErrorReport>prompt</ErrorReport>
    <WarningLevel>4</WarningLevel>
    <RunSqlCodeAnalysis>False</RunSqlCodeAnalysis>
    <SqlCodeAnalysisRules>-Microsoft.Rules.Data.SR0001;-Microsoft.Rules.Data.SR0004;-Microsoft.Rules.Data.SR0005;-Microsoft.Rules.Data.SR0006;-Microsoft.Rules.Data.SR0007;-Microsoft.Rules.Data.SR0008;-Microsoft.Rules.Data.SR0009;-Microsoft.Rules.Data.SR0010;-Microsoft.Rules.Data.SR0011;-Microsoft.Rules.Data.SR0012;-Microsoft.Rules.Data.SR0013;-Microsoft.Rules.Data.SR0014;-Microsoft.Rules.Data.SR0015;-Microsoft.Rules.Data.SR0016</SqlCodeAnalysisRules>
  </PropertyGroup>
  <PropertyGroup>
    <VisualStudioVersion Condition="'$(VisualStudioVersion)' == ''">11.0</VisualStudioVersion>
    <!-- Default to the v11.0 targets path if the targets file for the current VS version is not found -->
    <SSDTExists Condition="Exists('$(MSBuildExtensionsPath)\Microsoft\VisualStudio\v$(VisualStudioVersion)\SSDT\Microsoft.Data.Tools.Schema.SqlTasks.targets')">True</SSDTExists>
    <VisualStudioVersion Condition="'$(SSDTExists)' == ''">11.0</VisualStudioVersion>
  </PropertyGroup>
  <Import Condition="'$(SQLDBExtensionsRefPath)' != ''" Project="$(SQLDBExtensionsRefPath)\Microsoft.Data.Tools.Schema.SqlTasks.targets" />
  <Import Condition="'$(SQLDBExtensionsRefPath)' == ''" Project="$(MSBuildExtensionsPath)\Microsoft\VisualStudio\v$(VisualStudioVersion)\SSDT\Microsoft.Data.Tools.Schema.SqlTasks.targets" />
  <ItemGroup>
    <Folder Include="Properties" />
    <Folder Include="dbo\" />
    <Folder Include="dbo\Tables\" />
    <Folder Include="dbo\Views\" />
    <Folder Include="dbo\Functions\" />
    <Folder Include="dbo\Stored Procedures\" />
    <Folder Include="dbo\User Defined Types\" />
    <Folder Include="Security\" />
    <Folder Include="Tests" />
    <Folder Include="Provisioning" />
    <Folder Include="api" />
    <Folder Include="bll" />
    <Folder Include="dal" />
    <Folder Include="bll\Stored Procedures" />
    <Folder Include="dal\Stored Procedures" />
    <Folder Include="dal\Functions" />
    <Folder Include="api\Stored Procedures" />
    <Folder Include="api\Functions" />
    <Folder Include="rpt" />
    <Folder Include="rpt\Functions" />
    <Folder Include="rpt\Stored Procedures" />
    <Folder Include="bll\Functions" />
    <Folder Include="map" />
    <Folder Include="wiz" />
    <Folder Include="wiz\Functions" />
    <Folder Include="wiz\Stored Procedures" />
    <Folder Include="Provisioning\100_105" />
    <Folder Include="Provisioning\106" />
    <Folder Include="Provisioning\000" />
    <Folder Include="Provisioning\100_105\01_Security" />
    <Folder Include="Provisioning\100_105\05_Contracts" />
    <Folder Include="Provisioning\100_105\02_Basic" />
    <Folder Include="Provisioning\100_105\04_Resources" />
    <Folder Include="Provisioning\107" />
    <Folder Include="Provisioning\108" />
    <Folder Include="Provisioning\108\00_Setup" />
    <Folder Include="_Azure" />
    <Folder Include="Provisioning\101" />
    <Folder Include="Provisioning\102" />
  </ItemGroup>
  <ItemGroup>
    <Build Include="dbo\Tables\dbo.Documents.sql" />
    <Build Include="dbo\Tables\dbo.Relations.sql" />
    <Build Include="dbo\Tables\dbo.LineDefinitionEntries.sql" />
    <Build Include="dbo\Tables\dbo.Users.sql" />
    <Build Include="dbo\Tables\dbo.DocumentAssignments.sql" />
    <Build Include="dbo\Tables\dbo.Lines.sql" />
    <Build Include="dbo\Tables\dbo.Reconciliation.sql" />
    <Build Include="dbo\Tables\dbo.Resources.sql" />
    <Build Include="dbo\Tables\dbo.Settings.sql" />
    <Build Include="dbo\Tables\dbo.DocumentDefinitions.sql" />
    <Build Include="dbo\Tables\dbo.Units.sql" />
    <Build Include="dbo\Tables\dbo.Centers.sql" />
    <Build Include="dbo\Functions\dbo.fn_FunctionalCurrencyId.sql" />
    <Build Include="dbo\User Defined Types\dbo.ValidationErrorList.sql" />
    <Build Include="Security\api.sql" />
    <Build Include="Security\dal.sql" />
    <Build Include="dbo\User Defined Types\dbo.RelationList.sql" />
    <Build Include="dbo\User Defined Types\dbo.IndexedIdList.sql" />
    <Build Include="dbo\Tables\dbo.Translations.sql" />
    <Build Include="dbo\User Defined Types\dbo.UnitList.sql" />
    <Build Include="dbo\User Defined Types\dbo.CenterList.sql" />
    <Build Include="dbo\User Defined Types\dbo.SettingList.sql" />
    <Build Include="dbo\User Defined Types\dbo.StringList.sql" />
    <Build Include="dbo\User Defined Types\dbo.ResourceList.sql" />
    <Build Include="dbo\User Defined Types\dbo.DocumentList.sql" />
    <Build Include="dbo\User Defined Types\dbo.WideLineList.sql" />
    <Build Include="dbo\User Defined Types\dbo.VType.sql" />
    <None Include="Tests\00_TestMain.sql" />
    <None Include="Tests\04_IfrsDisclosures.sql" />
    <None Include="Tests\03_MeasurementUnits.sql" />
    <None Include="Tests\71_ResponsibilityCenters.sql" />
    <None Include="Tests\07_Resources.sql" />
    <None Include="Tests\30_HRCycle.sql" />
    <None Include="Tests\50_ProductionCycle.sql" />
    <None Include="Tests\60_SalesCycle.sql" />
    <None Include="Tests\21_Financing.sql" />
    <None Include="Tests\TestingToBeCleaned.sql" />
    <PostDeploy Include="Provisioning\__Main.sql" />
    <Build Include="Security\bll.sql" />
    <Build Include="dbo\Tables\dbo.LineDefinitions.sql" />
    <Build Include="dbo\Stored Procedures\dbo.ui_Documents_Lines_Entries__Json.sql" />
    <Build Include="dbo\Functions\dbo.fw_Documents__Json.sql" />
    <Build Include="dbo\Functions\dbo.fw_TransactionLines__Json.sql" />
    <Build Include="dbo\Functions\dbo.fw_TransactionEntries__Json.sql" />
    <Build Include="dbo\User Defined Types\dbo.AccountList.sql" />
    <Build Include="dbo\Functions\dbo.fn_User__Language.sql" />
    <Build Include="dbo\Tables\dbo.LineSignatures.sql" />
    <Build Include="dbo\Functions\dbo.fi_MyWorkspace.sql" />
    <Build Include="dbo\Tables\dbo.DocumentAssignmentsHistory.sql" />
    <Build Include="dbo\Tables\dbo.Notifications.sql" />
    <Build Include="dbo\Functions\dbo.fi_MyNotifications.sql" />
    <Build Include="dbo\Tables\dbo.Roles.sql" />
    <Build Include="dbo\Tables\dbo.Permissions.sql" />
    <Build Include="dbo\Tables\dbo.Views.sql" />
    <Build Include="dbo\User Defined Types\dbo.RoleList.sql" />
    <Build Include="dbo\User Defined Types\dbo.PermissionList.sql" />
    <Build Include="dbo\Tables\dbo.Entries.sql" />
    <Build Include="dbo\User Defined Types\dbo.EntryList.sql" />
    <Build Include="dbo\Tables\dbo.RoleMemberships.sql" />
    <Build Include="dbo\Tables\dbo.AccountClassifications.sql" />
    <Build Include="dbo\Views\dbo.Employees.sql" />
    <Build Include="dbo\Functions\dbo.fi_Relations.sql" />
    <Build Include="dbo\Tables\dbo.IfrsDisclosureDetails.sql" />
    <Build Include="dbo\Functions\dbo.fi_IfrsDisclosureDetails.sql" />
    <Build Include="dbo\Tables\dbo.IfrsConcepts.sql" />
    <Build Include="dbo\Tables\dbo.IfrsDisclosures.sql" />
    <Build Include="dbo\User Defined Types\dbo.IfrsDisclosureDetailList.sql" />
    <Build Include="dbo\Stored Procedures\dbo.adm_Tree__Organize.sql" />
    <Build Include="dbo\User Defined Types\dbo.LineList.sql" />
    <Build Include="dbo\Tables\dbo.DocumentStatesHistory.sql" />
    <Build Include="dbo\Tables\dbo.VoucherBooklets.sql" />
    <Build Include="dbo\Tables\dbo.Workflows.sql" />
    <Build Include="dbo\Tables\dbo.WorkflowSignatures.sql" />
    <Build Include="dbo\Tables\dbo.VoucherTypes.sql" />
    <Build Include="dbo\Tables\dbo.BudgetEntries.sql" />
    <Build Include="dbo\Tables\dbo.Lookups.sql" />
    <Build Include="dbo\User Defined Types\dbo.LookupList.sql" />
    <Build Include="dbo\User Defined Types\dbo.IdList.sql" />
    <Build Include="api\Stored Procedures\api.IfrsDisclosureDetails__Save.sql" />
    <Build Include="dal\Stored Procedures\dal.OnConnect.sql" />
    <Build Include="dal\Stored Procedures\dal.IfrsDisclosureDetails__Save.sql" />
    <Build Include="api\Stored Procedures\api.Units__Activate.sql" />
    <Build Include="api\Stored Procedures\api.Units__Delete.sql" />
    <Build Include="api\Stored Procedures\api.Units__Save.sql" />
    <Build Include="dal\Stored Procedures\dal.Units__Activate.sql" />
    <Build Include="dal\Stored Procedures\dal.Units__Delete.sql" />
    <Build Include="dal\Stored Procedures\dal.Units__Save.sql" />
    <Build Include="bll\Stored Procedures\bll.Units_Validate__Delete.sql" />
    <Build Include="bll\Stored Procedures\bll.Units_Validate__Save.sql" />
    <Build Include="bll\Stored Procedures\bll.Documents_Validate__Save.sql" />
    <Build Include="api\Stored Procedures\api.Lines__Sign.sql" />
    <Build Include="dal\Stored Procedures\dal.Lines__Sign.sql" />
    <Build Include="bll\Stored Procedures\bll.Lines_Ready__Select.sql" />
    <Build Include="dal\Stored Procedures\dal.Lines_State__Update.sql" />
    <Build Include="dal\Stored Procedures\dal.Settings__Save.sql" />
    <Build Include="bll\Stored Procedures\bll.IfrsDisclosureDetails_Validate__Save.sql" />
    <Build Include="dbo\User Defined Types\dbo.LineRoleList.sql" />
    <Build Include="api\Stored Procedures\api.Documents__Assign.sql" />
    <Build Include="dal\Stored Procedures\dal.Documents__Assign.sql" />
    <Build Include="bll\Stored Procedures\bll.Documents_Validate__Assign.sql" />
    <Build Include="bll\Stored Procedures\bll.Lines_Validate__Sign.sql" />
    <Build Include="Security\rpt.sql" />
    <Build Include="rpt\Stored Procedures\rpt.Ifrs_110000.sql" />
    <Build Include="dal\Stored Procedures\dal.Resources__Save.sql" />
    <Build Include="dal\Stored Procedures\dal.Resources__Delete.sql" />
    <Build Include="api\Stored Procedures\api.Resources__Save.sql" />
    <Build Include="api\Stored Procedures\api.Resources__Delete.sql" />
    <Build Include="bll\Stored Procedures\bll.Resources_Validate__Delete.sql" />
    <Build Include="bll\Stored Procedures\bll.Resources_Validate__Save.sql" />
    <Build Include="dal\Stored Procedures\dal.Relations__Save.sql" />
    <Build Include="dbo\User Defined Types\dbo.IndexedImageIdList.sql" />
    <Build Include="dal\Stored Procedures\dal.Roles__Save.sql" />
    <Build Include="dal\Stored Procedures\dal.AccountClassifications__Save.sql" />
    <Build Include="dal\Stored Procedures\dal.Accounts__Activate.sql" />
    <Build Include="dbo\Tables\dbo.IfrsStatements.sql" />
    <Build Include="dal\Stored Procedures\dal.Permissions__Load.sql" />
    <Build Include="dal\Stored Procedures\dal.Users__SetExternalIdByUserId.sql" />
    <Build Include="dal\Stored Procedures\dal.Users__SetEmailByUserId.sql" />
    <Build Include="dal\Stored Procedures\dal.AddUserPermissionsVersion.sql" />
    <Build Include="dal\Stored Procedures\dal.Users__SaveSettings.sql" />
    <Build Include="dbo\Tables\dbo.UserSettings.sql" />
    <Build Include="dal\Stored Procedures\dal.UserSettings__Load.sql" />
    <Build Include="map\map.Units.sql" />
    <Build Include="dbo\User Defined Types\dbo.UserList.sql" />
    <Build Include="map\map.Users.sql" />
    <Build Include="bll\Stored Procedures\bll.Users_Validate__Save.sql" />
    <Build Include="api\Stored Procedures\api.Relations__Save.sql" />
    <Build Include="bll\Stored Procedures\bll.Relations_Validate__Save.sql" />
    <Build Include="bll\Stored Procedures\bll.Resources__Preprocess.sql" />
    <Build Include="dbo\User Defined Types\dbo.RoleMembershipList.sql" />
    <Build Include="dal\Stored Procedures\dal.Roles__Activate.sql" />
    <Build Include="bll\Stored Procedures\bll.Roles_Validate__Save.sql" />
    <Build Include="bll\Stored Procedures\bll.Roles_Validate__Delete.sql" />
    <Build Include="dal\Stored Procedures\dal.Relations__Activate.sql" />
    <Build Include="dal\Stored Procedures\dal.Relations__Delete.sql" />
    <Build Include="dal\Stored Procedures\dal.Blobs__Delete.sql" />
    <Build Include="dal\Stored Procedures\dal.Blobs__Get.sql" />
    <Build Include="dal\Stored Procedures\dal.Blobs__Save.sql" />
    <Build Include="dal\Stored Procedures\dal.Roles__Delete.sql" />
    <Build Include="dal\Stored Procedures\dal.Users__Delete.sql" />
    <Build Include="dal\Stored Procedures\dal.Users__Save.sql" />
    <Build Include="bll\Stored Procedures\bll.Relations_Validate__Delete.sql" />
    <Build Include="bll\Stored Procedures\bll.Users_Validate__Delete.sql" />
    <Build Include="dbo\Tables\dbo.Blobs.sql" />
    <Build Include="map\map.Relations.sql" />
    <Build Include="map\map.Roles.sql" />
    <Build Include="bll\Stored Procedures\bll.AccountTypes_Validate__Delete.sql" />
    <Build Include="dbo\Tables\dbo.ResourceDefinitions.sql" />
    <Build Include="dbo\Tables\dbo.Currencies.sql" />
    <Build Include="dbo\Tables\dbo.ResourceProviders.sql" />
    <Build Include="bll\Stored Procedures\bll.Lookups_Validate__Save.sql" />
    <Build Include="dal\Stored Procedures\dal.Lookups__Save.sql" />
    <Build Include="dal\Stored Procedures\dal.Lookups__Delete.sql" />
    <Build Include="dal\Stored Procedures\dal.Lookups__Activate.sql" />
    <Build Include="bll\Stored Procedures\bll.Lookups_Validate__Delete.sql" />
    <Build Include="map\map.Lookups.sql" />
    <Build Include="dbo\User Defined Types\dbo.CurrencyList.sql" />
    <Build Include="bll\Stored Procedures\bll.Currencies_Validate__Save.sql" />
    <Build Include="dal\Stored Procedures\dal.Currencies__Save.sql" />
    <Build Include="bll\Stored Procedures\bll.Currencies_Validate__Delete.sql" />
    <Build Include="dbo\Functions\dbo.fn_Localize.sql" />
    <Build Include="dal\Stored Procedures\dal.Currencies__Delete.sql" />
    <Build Include="dal\Stored Procedures\dal.Currencies__Activate.sql" />
    <Build Include="map\map.Currencies.sql" />
    <Build Include="dbo\User Defined Types\dbo.IndexedStringList.sql" />
    <Build Include="dal\Stored Procedures\dal.Resources__Activate.sql" />
    <Build Include="map\map.Resources.sql" />
    <Build Include="Security\map.sql" />
    <Build Include="api\Stored Procedures\api.Lookups__Delete.sql" />
    <Build Include="api\Stored Procedures\api.Lookups__Activate.sql" />
    <Build Include="api\Stored Procedures\api.Lookups__Save.sql" />
    <Build Include="bll\Functions\bll.fn_EmployeeIncomeTax.sql" />
    <Build Include="api\Stored Procedures\api.AccountTypes__Delete.sql" />
    <Build Include="api\Stored Procedures\api.AccountTypes__Save.sql" />
    <Build Include="dbo\Tables\dbo.Accounts.sql" />
    <Build Include="rpt\Stored Procedures\rpt.FinishedGoods__TrialBalance.sql" />
    <Build Include="rpt\Stored Procedures\rpt.RawMaterials__TrialBalance.sql" />
    <Build Include="rpt\Stored Procedures\rpt.MerchandiseInTransit__TrialBalance.sql" />
    <Build Include="rpt\Stored Procedures\rpt.RawMaterials__TopByCountOut.sql" />
    <Build Include="api\Stored Procedures\api.AccountClassifications__Save.sql" />
    <Build Include="dbo\User Defined Types\dbo.AccountClassificationList.sql" />
    <Build Include="bll\Stored Procedures\bll.AccountClassifications_Validate__Save.sql" />
    <Build Include="api\Stored Procedures\api.Roles__Activate.sql" />
    <Build Include="api\Stored Procedures\api.Relations__Activate.sql" />
    <Build Include="api\Stored Procedures\api.AccountClassifications__Activate.sql" />
    <Build Include="bll\Stored Procedures\bll.AccountClassifications_Validate__Activate.sql" />
    <Build Include="dal\Stored Procedures\dal.AccountClassifications__Activate.sql" />
    <Build Include="map\map.AccountClassifications.sql" />
    <Build Include="bll\Stored Procedures\bll.AccountClassifications_Validate__Delete.sql" />
    <Build Include="dal\Stored Procedures\dal.AccountClassifications__Delete.sql" />
    <Build Include="bll\Stored Procedures\bll.AccountClassifications_Validate__DeleteWithDescendants.sql" />
    <Build Include="dal\Stored Procedures\dal.AccountClassifications__DeleteWithDescendants.sql" />
    <Build Include="api\Stored Procedures\api.Accounts__Save.sql" />
    <Build Include="dal\Stored Procedures\dal.Accounts__Save.sql" />
    <Build Include="bll\Stored Procedures\bll.Accounts_Validate__Save.sql" />
    <Build Include="dal\Stored Procedures\dal.Accounts__Delete.sql" />
    <Build Include="bll\Stored Procedures\bll.Accounts_Validate__Delete.sql" />
    <Build Include="map\map.Accounts.sql" />
    <Build Include="bll\Stored Procedures\bll.Lines_Validate__Unsign.sql" />
    <Build Include="dbo\Tables\dbo.LookupDefinitions.sql" />
    <Build Include="dbo\Tables\dbo.EntryTypes.sql" />
    <Build Include="map\map.EntryTypes.sql" />
    <Build Include="dbo\Functions\dbo.fn_Lookup.sql" />
    <Build Include="dbo\Functions\dbo.fn_UnitName__Id.sql" />
    <Build Include="dbo\Tables\dbo.ResourcePacks.sql" />
    <Build Include="dbo\User Defined Types\dbo.LookupDefinitionList.sql" />
    <Build Include="bll\Stored Procedures\bll.LookupDefinitions_Validate__Save.sql" />
    <Build Include="dal\Stored Procedures\dal.LookupDefinitions__Save.sql" />
    <Build Include="bll\Stored Procedures\bll.LookupDefinitions_Validate__Delete.sql" />
    <Build Include="dal\Stored Procedures\dal.LookupDefinitions__Delete.sql" />
    <Build Include="dal\Stored Procedures\dal.LookupDefinitions__UpdateState.sql" />
    <Build Include="map\map.LookupDefinitions.sql" />
    <Build Include="rpt\Stored Procedures\rpt.Docs__UI.sql" />
    <Build Include="bll\Stored Procedures\bll.Documents_Validate__Close.sql" />
    <Build Include="api\Stored Procedures\api.Documents__Close.sql" />
    <Build Include="dbo\Functions\dbo.fn_StateId__State.sql" />
    <Build Include="bll\Functions\bll.fi_Lines__Ready.sql" />
    <Build Include="api\Stored Procedures\api.Centers__Save.sql" />
    <Build Include="dal\Stored Procedures\dal.Centers__Save.sql" />
    <Build Include="api\Stored Procedures\api.Roles__Save.sql" />
    <Build Include="bll\Stored Procedures\bll.Centers_Validate__Save.sql" />
    <Build Include="dal\Stored Procedures\dal.Centers__Delete.sql" />
    <Build Include="dal\Stored Procedures\dal.Centers__DeleteWithDescendants.sql" />
    <Build Include="bll\Stored Procedures\bll.Centers_Validate__Delete.sql" />
    <Build Include="bll\Stored Procedures\bll.Centers_Validate__DeleteWithDescendants.sql" />
    <Build Include="dal\Stored Procedures\dal.Centers__Activate.sql" />
    <Build Include="map\map.Centers.sql" />
    <Build Include="dbo\Tables\dbo.RelationDefinitions.sql" />
    <Build Include="dal\Stored Procedures\dal.Users__Activate.sql" />
    <Build Include="dal\Stored Procedures\dal.EntryTypes__Activate.sql" />
    <Build Include="bll\Stored Procedures\bll.EntryTypes_Validate__Save.sql" />
    <Build Include="api\Stored Procedures\api.EntryTypes__Save.sql" />
    <Build Include="dbo\User Defined Types\dbo.EntryTypeList.sql" />
    <Build Include="dal\Stored Procedures\dal.EntryTypes__Save.sql" />
    <Build Include="api\Stored Procedures\api.Currencies__Save.sql" />
    <Build Include="api\Stored Procedures\api.Currencies__Delete.sql" />
    <Build Include="api\Stored Procedures\api.Currencies__Activate.sql" />
    <Build Include="bll\Functions\bll.fn_Prefix_CodeWidth_SN__Code.sql" />
    <Build Include="bll\Stored Procedures\bll.Settings_Validate__Save.sql" />
    <Build Include="api\Stored Procedures\api.Settings__Save.sql" />
    <Build Include="bll\Stored Procedures\bll.WideLines__Unpivot.sql" />
    <Build Include="bll\Stored Procedures\bll.LineDefinitionEntries__Pivot.sql" />
    <Build Include="dal\Stored Procedures\dal.EntryTypes__Delete.sql" />
    <Build Include="dal\Stored Procedures\dal.EntryTypes__DeleteWithDescendants.sql" />
    <Build Include="bll\Stored Procedures\bll.EntryTypes_Validate__Delete.sql" />
    <Build Include="bll\Stored Procedures\bll.EntryTypes_Validate__DeleteWithDescendants.sql" />
    <Build Include="map\map.Documents.sql" />
    <Build Include="map\map.Lines.sql" />
    <Build Include="map\map.Entries.sql" />
    <Build Include="api\Stored Procedures\api.Documents__Open.sql" />
    <Build Include="bll\Stored Procedures\bll.Documents_Validate__Open.sql" />
    <Build Include="api\Stored Procedures\api.Documents__Sign.sql" />
    <Build Include="dbo\Tables\dbo.LineDefinitionStateReasons.sql" />
    <Build Include="api\Stored Procedures\api.Document_Comment__Save.sql" />
    <Build Include="bll\Stored Procedures\bll.Document_Validate__Comment_Save.sql" />
    <Build Include="dal\Stored Procedures\dal.Document_Comment__Save.sql" />
    <Build Include="map\map.DocumentAssignmentsHistory.sql" />
    <Build Include="dbo\Functions\dbo.fn_LanguageId__Symbol.sql" />
    <Build Include="dal\Stored Procedures\dal.Definitions__Load.sql" />
    <Build Include="dal\Stored Procedures\dal.Settings__Load.sql" />
    <Build Include="bll\Stored Procedures\bll.Accounts__Preprocess.sql" />
    <Build Include="dal\Stored Procedures\dal.RelationDefinitions__Save.sql" />
    <Build Include="dbo\User Defined Types\dbo.RelationDefinitionList.sql" />
    <Build Include="dbo\User Defined Types\dbo.LineDefinitionList.sql" />
    <Build Include="dal\Stored Procedures\dal.LineDefinitions__Save.sql" />
    <Build Include="dbo\User Defined Types\dbo.ResourceDefinitionList.sql" />
    <Build Include="dbo\Tables\dbo.LineDefinitionColumns.sql" />
    <Build Include="dbo\User Defined Types\dbo.LineDefinitionColumnList.sql" />
    <Build Include="dbo\User Defined Types\dbo.LineDefinitionStateReasonList.sql" />
    <Build Include="dbo\User Defined Types\dbo.DocumentDefinitionList.sql" />
    <Build Include="dbo\User Defined Types\dbo.DocumentDefinitionLineDefinitionList.sql" />
    <Build Include="dal\Stored Procedures\dal.DocumentDefinitions__Save.sql" />
    <Build Include="dbo\Tables\dbo.DocumentDefinitionLineDefinitions.sql" />
    <Build Include="dbo\User Defined Types\dbo.WorkflowList.sql" />
    <Build Include="dbo\User Defined Types\dbo.WorkflowSignatureList.sql" />
    <Build Include="bll\Stored Procedures\bll.RelationDefinitions_Validate__Save.sql" />
    <Build Include="api\Stored Procedures\api.RelationDefinitions__Save.sql" />
    <Build Include="bll\Stored Procedures\bll.RelationDefinitions_Validate__Delete.sql" />
    <Build Include="dal\Stored Procedures\dal.RelationDefinitions__Delete.sql" />
    <Build Include="bll\Stored Procedures\bll.Documents_Validate__Delete.sql" />
    <Build Include="dal\Stored Procedures\dal.Documents__Delete.sql" />
    <Build Include="map\map.DetailsEntries.sql" />
    <Build Include="map\map.SummaryEntries.sql" />
    <Build Include="dal\Stored Procedures\dal.ResourceDefinitions__Save.sql" />
    <Build Include="bll\Stored Procedures\bll.ResourceDefinitions_Validate__Save.sql" />
    <Build Include="bll\Stored Procedures\bll.ResourceDefinitions_Validate__Delete.sql" />
    <Build Include="dal\Stored Procedures\dal.ResourceDefinitions__Delete.sql" />
    <Build Include="api\Stored Procedures\api.ResourceDefinitions__Save.sql" />
    <Build Include="rpt\Stored Procedures\rpt.Ifrs_810000.sql" />
    <Build Include="rpt\Stored Procedures\rpt.Ifrs_210000.sql" />
    <Build Include="rpt\Stored Procedures\rpt.Ifrs_220000.sql" />
    <Build Include="rpt\Stored Procedures\rpt.Ifrs_310000.sql" />
    <Build Include="rpt\Stored Procedures\rpt.Ifrs_320000.sql" />
    <Build Include="rpt\Stored Procedures\rpt.Ifrs_510000.sql" />
    <Build Include="rpt\Stored Procedures\rpt.Ifrs_520000.sql" />
    <Build Include="rpt\Stored Procedures\rpt.Ifrs_610000.sql" />
    <Build Include="dbo\User Defined Types\dbo.AccountTypeList.sql" />
    <Build Include="dbo\Tables\dbo.AccountTypes.sql" />
    <Build Include="dal\Stored Procedures\dal.AccountTypes__Delete.sql" />
    <Build Include="bll\Stored Procedures\bll.AccountTypes_Validate__Save.sql" />
    <Build Include="dal\Stored Procedures\dal.AccountTypes__Save.sql" />
    <Build Include="dal\Stored Procedures\dal.AccountTypes__DeleteWithDescendants.sql" />
    <Build Include="dal\Stored Procedures\dal.AccountTypes__Activate.sql" />
    <Build Include="map\map.AccountTypes.sql" />
    <Build Include="dbo\User Defined Types\dbo.LineDefinitionEntryList.sql" />
    <Build Include="api\Stored Procedures\api.LineDefinitions__Save.sql" />
    <Build Include="bll\Stored Procedures\bll.LineDefinitions_Validate__Save.sql" />
    <Build Include="dbo\User Defined Types\dbo.AttachmentList.sql" />
    <Build Include="dbo\Tables\dbo.Attachments.sql" />
    <Build Include="map\map.Attachments.sql" />
    <Build Include="api\Stored Procedures\api.Documents__Cancel.sql" />
    <Build Include="bll\Stored Procedures\bll.Documents_Validate__Cancel.sql" />
    <Build Include="dal\Stored Procedures\dal.Documents__Cancel.sql" />
    <Build Include="map\map.LinesRequiredSignatures.sql" />
    <Build Include="dbo\Views\dbo.WorkflowsView.sql" />
    <Build Include="dbo\Tables\dbo.ReportDefinitions.sql" />
    <Build Include="dbo\Tables\dbo.ReportParameterDefinitions.sql" />
    <Build Include="dbo\Tables\dbo.ReportSelectDefinitions.sql" />
    <Build Include="dbo\Tables\dbo.ReportDimensionDefinitions.sql" />
    <Build Include="dbo\Tables\dbo.ReportMeasureDefinitions.sql" />
    <Build Include="dbo\User Defined Types\dbo.ReportDefinitionList.sql" />
    <Build Include="dbo\User Defined Types\dbo.ReportParameterDefinitionList.sql" />
    <Build Include="dbo\User Defined Types\dbo.ReportSelectDefinitionList.sql" />
    <Build Include="dbo\User Defined Types\dbo.ReportDimensionDefinitionList.sql" />
    <Build Include="dbo\User Defined Types\dbo.ReportMeasureDefinitionList.sql" />
    <Build Include="bll\Stored Procedures\bll.ReportDefinitions_Validate__Save.sql" />
    <Build Include="dal\Stored Procedures\dal.ReportDefinitions__Save.sql" />
    <Build Include="bll\Stored Procedures\bll.ReportDefinitions_Validate__Delete.sql" />
    <Build Include="dal\Stored Procedures\dal.ReportDefinitions__Delete.sql" />
    <Build Include="map\map.ReportDefinitions.sql" />
    <Build Include="map\map.ReportParameterDefinitions.sql" />
    <Build Include="map\map.ReportSelectDefinitions.sql" />
    <Build Include="map\map.ReportRowDefinitions.sql" />
    <Build Include="map\map.ReportColumnDefinitions.sql" />
    <Build Include="map\map.ReportMeasureDefinitions.sql" />
    <Build Include="dbo\Tables\dbo.ResourceUnits.sql" />
    <Build Include="dbo\User Defined Types\dbo.ResourceUnitList.sql" />
    <Build Include="map\map.ResourceUnits.sql" />
    <Build Include="dbo\User Defined Types\dbo.IndexIdWithHeaderList.sql" />
    <Build Include="bll\Stored Procedures\bll.AccountTypes_Validate__DeleteWithDescendants.sql" />
    <Build Include="api\Stored Procedures\api.AccountTypes__DeleteWithDescendants.sql" />
    <Build Include="bll\Stored Procedures\bll.Lines__Pivot.sql" />
    <Build Include="dbo\Tables\dbo.RuleTypes.sql" />
    <Build Include="dal\Stored Procedures\dal.Lines__SignAndRefresh.sql" />
    <Build Include="dbo\Tables\dbo.PredicateTypes.sql" />
    <Build Include="map\map.DocumentsRequiredSignatures.sql" />
    <Build Include="api\Stored Procedures\api.Documents__Uncancel.sql" />
    <Build Include="bll\Stored Procedures\bll.Documents_Validate__Uncancel.sql" />
    <Build Include="bll\Stored Procedures\bll.Documents__Preprocess.sql" />
    <Build Include="api\Stored Procedures\api.Documents__Save.sql" />
    <Build Include="dal\Stored Procedures\dal.Documents__SaveAndRefresh.sql" />
    <Build Include="map\map.LineDefinitionEntries.sql" />
    <Build Include="dal\Stored Procedures\dal.Documents__Close.sql" />
    <Build Include="dal\Stored Procedures\dal.Documents__Open.sql" />
    <Build Include="dal\Stored Procedures\dal.Documents__Uncancel.sql" />
    <Build Include="rpt\Stored Procedures\rpt.Production__Actual_vs_Planned.sql" />
    <Build Include="map\map.DocumentDefinitions.sql" />
    <Build Include="dbo\Tables\dbo.ExchangeRates.sql" />
    <Build Include="dbo\User Defined Types\dbo.ExchangeRateList.sql" />
    <Build Include="api\Stored Procedures\api.ExchangeRates__Save.sql" />
    <Build Include="api\Stored Procedures\api.ExchangeRates__Delete.sql" />
    <Build Include="dal\Stored Procedures\dal.ExchangeRates__Save.sql" />
    <Build Include="dal\Stored Procedures\dal.ExchangeRates__Delete.sql" />
    <Build Include="bll\Stored Procedures\bll.ExchangeRates_Validate__Save.sql" />
    <Build Include="bll\Stored Procedures\bll.ExchangeRates_Validate__Delete.sql" />
    <Build Include="dbo\Functions\dbo.fn_DateAdd.sql" />
    <Build Include="bll\Stored Procedures\bll.Lines_Validate__State_Data.sql" />
    <Build Include="bll\Stored Procedures\bll.LineSignatures_Validate__Delete.sql" />
    <Build Include="dal\Stored Procedures\dal.LineSignatures__DeleteAndRefresh.sql" />
    <Build Include="wiz\Stored Procedures\wiz.GainLossOnExchange__Prepare.sql" />
    <Build Include="wiz\Functions\wiz.fn_ConvertToFunctional.sql" />
    <Build Include="Security\wiz.sql" />
    <Build Include="map\map.ExchangeRates.sql" />
    <Build Include="map\map.LineDefinitions.sql" />
    <Build Include="map\map.DocumentStatesHistory.sql" />
    <Build Include="dbo\Tables\dbo.RelationUsers.sql" />
    <Build Include="rpt\Stored Procedures\rpt.FinancialRatios.sql" />
    <Build Include="dbo\Tables\dbo.ApportionmentRates.sql" />
    <Build Include="dbo\Tables\dbo.AbsorptionRates.sql" />
    <Build Include="dal\Stored Procedures\dal.InboxCounts__Load.sql" />
    <Build Include="dal\Stored Procedures\dal.Documents__Preview.sql" />
    <Build Include="dal\Stored Procedures\dal.Inbox__Check.sql" />
    <Build Include="map\map.Inbox.sql" />
    <Build Include="map\map.Outbox.sql" />
    <Build Include="map\IfrsConcepts.sql" />
    <Build Include="dbo\Tables\dbo.AccountTypeResourceDefinitions.sql" />
    <Build Include="dbo\Tables\dbo.AccountTypeCustodyDefinitions.sql" />
    <Build Include="dbo\Tables\dbo.Agents.sql" />
    <Build Include="wiz\Stored Procedures\wiz.Paysheet__Prepare.sql" />
    <Build Include="wiz\Stored Procedures\wiz.AssetsDepreciation__Populate.sql" />
    <Build Include="dbo\Tables\dbo.MarkupTemplates.sql" />
    <Build Include="dbo\User Defined Types\dbo.MarkupTemplateList.sql" />
    <Build Include="bll\Stored Procedures\bll.MarkupTemplates_Validate__Save.sql" />
    <Build Include="dal\Stored Procedures\dal.MarkupTemplates__Save.sql" />
    <Build Include="bll\Stored Procedures\bll.MarkupTemplates_Validate__Delete.sql" />
    <Build Include="dal\Stored Procedures\dal.MarkupTemplates__Delete.sql" />
    <Build Include="map\map.MarkupTemplates.sql" />
    <Build Include="dbo\Tables\dbo.DocumentDefinitionMarkupTemplates.sql" />
    <Build Include="dbo\User Defined Types\dbo.DocumentDefinitionMarkupTemplateList.sql" />
    <Build Include="dbo\Tables\dbo.AccountBalances.sql" />
    <Build Include="dbo\User Defined Types\dbo.AgentList.sql" />
    <Build Include="dal\Stored Procedures\dal.Agents__Save.sql" />
    <Build Include="dbo\User Defined Types\dbo.RelationUserList.sql" />
    <Build Include="dal\Stored Procedures\dal.Agents__Activate.sql" />
    <Build Include="bll\Stored Procedures\bll.Agents_Validate__Save.sql" />
    <Build Include="api\Stored Procedures\api.Agents__Save.sql" />
    <Build Include="bll\Stored Procedures\bll.Agents_Validate__Activate.sql" />
    <Build Include="dbo\Tables\dbo.Budgets.sql" />
    <None Include="Provisioning\000\a_Declarations.sql" />
    <None Include="Provisioning\000\b_AdminUser.sql" />
    <None Include="Provisioning\000\e_RuleTypes.sql" />
    <None Include="Provisioning\000\h_EntryTypes.sql" />
    <None Include="Provisioning\000\m_AccountTypes.sql" />
    <None Include="Provisioning\000\f_IfrsConcepts.sql" />
    <None Include="Provisioning\000\g_IfrsDisclosures.sql" />
    <Build Include="api\Stored Procedures\api.LookupDefinitions__Save.sql" />
    <None Include="Provisioning\000\o_LineDefinitions.sql" />
    <None Include="Provisioning\000\z_Translations.sql" />
    <Build Include="dbo\Functions\dbo.fn_TranslateFromEnglish.sql" />
    <None Include="Provisioning\000\l_ResourceDefinitions.sql" />
    <None Include="Provisioning\000\i_LookupDefinitions.sql" />
    <None Include="Provisioning\000\j_RelationDefinitions.sql" />
    <Build Include="dbo\Tables\dbo.AccountTypeNotedRelationDefinitions.sql" />
    <None Include="Provisioning\000\p_DocumentDefinitions.sql" />
    <Build Include="map\map.AccountTypeCustodyDefinitions.sql" />
    <Build Include="map\map.AccountTypeNotedRelationDefinitions.sql" />
    <Build Include="map\map.AccountTypeResourceDefinitions.sql" />
    <Build Include="map\map.Agents.sql" />
    <Build Include="bll\Stored Procedures\bll.Agents_Validate__Delete.sql" />
    <Build Include="dal\Stored Procedures\dal.Agents__Delete.sql" />
    <Build Include="dbo\Tables\dbo.LineDefinitionEntryCustodyDefinitions.sql" />
    <Build Include="dbo\Tables\dbo.LineDefinitionEntryResourceDefinitions.sql" />
    <Build Include="dbo\Tables\dbo.LineDefinitionEntryNotedRelationDefinitions.sql" />
    <Build Include="dbo\User Defined Types\dbo.LineDefinitionEntryCustodyDefinitionList.sql" />
    <Build Include="dbo\User Defined Types\dbo.LineDefinitionEntryNotedRelationDefinitionList.sql" />
    <Build Include="dbo\User Defined Types\dbo.LineDefinitionEntryResourceDefinitionList.sql" />
    <None Include="Provisioning\100_105\01_Security\a_Users.sql" />
    <None Include="Provisioning\100_105\01_Security\b_Permissions.sql" />
    <None Include="Provisioning\100_105\02_Basic\b_Centers.sql" />
    <None Include="Provisioning\100_105\05_Contracts\01_CashCustodies.sql" />
    <None Include="Provisioning\100_105\05_Contracts\02_InventoryCustodies.sql" />
    <None Include="Provisioning\100_105\05_Contracts\03_Customers.sql" />
    <None Include="Provisioning\100_105\05_Contracts\05_Partners.sql" />
    <None Include="Provisioning\100_105\05_Contracts\06_Suppliers.sql" />
    <None Include="Provisioning\100_105\05_Contracts\08_Employees.sql" />
    <None Include="Provisioning\100_105\04_Resources\104_finished_goods.sql" />
    <None Include="Provisioning\100_105\04_Resources\104_raw-materials.sql" />
    <None Include="Provisioning\100_105\04_Resources\105_merchandise.sql" />
    <Build Include="map\map.RelationDefinitions.sql" />
    <Build Include="map\map.ResourceDefinitions.sql" />
    <None Include="Provisioning\108\00_Setup\Script.sql" />
    <Build Include="map\map.RelationUsers.sql" />
    <Build Include="dal\Stored Procedures\dal.ResourceDefinitions__UpdateState.sql" />
    <Build Include="dal\Stored Procedures\dal.RelationDefinitions__UpdateState.sql" />
    <Build Include="dal\Stored Procedures\dal.DocumentDefinitions__UpdateState.sql" />
    <Build Include="bll\Stored Procedures\bll.LookupDefinitions_Validate__UpdateState.sql" />
    <Build Include="bll\Stored Procedures\bll.ResourceDefinitions_Validate__UpdateState.sql" />
    <Build Include="bll\Stored Procedures\bll.RelationDefinitions_Validate__UpdateState.sql" />
    <Build Include="bll\Stored Procedures\bll.DocumentDefinitions_Validate__UpdateState.sql" />
    <Build Include="dbo\Tables\dbo.LineDefinitionGenerateParameters.sql" />
    <Build Include="dbo\User Defined Types\dbo.LineDefinitionGenerateParameterList.sql" />
    <Build Include="dbo\User Defined Types\dbo.GenerateArgumentList.sql" />
    <Build Include="bll\Stored Procedures\bll.Lines__Generate.sql" />
    <Build Include="dbo\User Defined Types\dbo.SN.sql" />
    <Build Include="dbo\Tables\dbo.DocumentLineDefinitions.sql" />
    <None Include="Provisioning\000\r_AccountClassifications.sql" />
    <None Include="Provisioning\107\00_Script.sql" />
    <None Include="Provisioning\107\10_Users.sql" />
    <None Include="Provisioning\107\11_Permissions.sql" />
    <None Include="Provisioning\107\107_21Lookups.sql" />
    <None Include="Provisioning\107\21_Units.sql" />
    <None Include="Provisioning\107\107_22Centers.sql" />
    <None Include="Provisioning\107\40_Agents.sql" />
    <None Include="Provisioning\107\50_Contracts.sql" />
    <None Include="Provisioning\107\60_AccountClassifications.sql" />
    <None Include="Provisioning\107\61_Accounts.sql" />
    <None Include="Provisioning\107\70_Entries.sql" />
    <None Include="Provisioning\000\t_Accounts.sql" />
    <None Include="Provisioning\101\101_23Resources.sql" />
    <None Include="Provisioning\101\101_24Relations.sql" />
    <None Include="Provisioning\101\70_Entries.sql" />
    <None Include="Provisioning\101\71_manual-journal-vouchers.sql" />
    <None Include="Provisioning\101\73_revenue-templates.sql" />
    <None Include="Provisioning\101\74_revenue-recognition-vouchers.sql" />
    <Build Include="api\Stored Procedures\api.Relations__Delete.sql" />
    <Build Include="api\Stored Procedures\api.AccountTypes__Activate.sql" />
    <Build Include="bll\Stored Procedures\bll.AccountTypes_Validate__Activate.sql" />
    <Build Include="api\Stored Procedures\api.Accounts__Activate.sql" />
    <Build Include="bll\Stored Procedures\bll.Accounts_Validate__Activate.sql" />
    <Build Include="bll\Functions\bll.fn_ConvertCurrencies.sql" />
    <Build Include="dbo\User Defined Types\dbo.AccountTypeResourceDefinitionList.sql" />
    <Build Include="dbo\User Defined Types\dbo.AccountTypeCustodyDefinitionList.sql" />
    <Build Include="dbo\User Defined Types\dbo.AccountTypeNotedRelationDefinitionList.sql" />
    <Build Include="dbo\User Defined Types\dbo.CustodyDefinitionList.sql" />
    <Build Include="dbo\Tables\dbo.CustodyDefinitions.sql" />
    <Build Include="dal\Stored Procedures\dal.CustodyDefinitions__Save.sql" />
    <Build Include="bll\Stored Procedures\bll.CustodyDefinitions_Validate__Save.sql" />
    <Build Include="bll\Stored Procedures\bll.CustodyDefinitions_Validate__Delete.sql" />
    <Build Include="bll\Stored Procedures\bll.CustodyDefinitions_Validate__UpdateState.sql" />
    <Build Include="api\Stored Procedures\api.CustodyDefinitions__Save.sql" />
    <Build Include="dbo\User Defined Types\dbo.CustodyList.sql" />
    <Build Include="dbo\Tables\dbo.Custodies.sql" />
    <Build Include="dal\Stored Procedures\dal.Custodies__Activate.sql" />
    <Build Include="dal\Stored Procedures\dal.Custodies__Delete.sql" />
    <Build Include="dal\Stored Procedures\dal.Custodies__Save.sql" />
    <Build Include="bll\Stored Procedures\bll.Custodies_Validate__Delete.sql" />
    <Build Include="bll\Stored Procedures\bll.Custodies_Validate__Save.sql" />
    <Build Include="api\Stored Procedures\api.Custodies__Activate.sql" />
    <Build Include="api\Stored Procedures\api.Custodies__Delete.sql" />
    <Build Include="api\Stored Procedures\api.Custodies__Save.sql" />
    <Build Include="dal\Stored Procedures\dal.CustodyDefinitions__UpdateState.sql" />
    <None Include="Provisioning\000\k_CustodyDefinitions.sql" />
    <None Include="Provisioning\106\106_01Currencies.sql" />
    <None Include="Provisioning\106\106_02EntryTypes.sql" />
    <None Include="Provisioning\106\106_03LookupDefinitions.sql" />
    <None Include="Provisioning\106\106_04ResourceDefinitions.sql" />
    <None Include="Provisioning\106\106_05CustodyDefinitions.sql" />
    <None Include="Provisioning\106\106_06RelationDefinitions.sql" />
    <None Include="Provisioning\106\106_11Users.sql" />
    <None Include="Provisioning\106\106_12Permissions.sql" />
    <None Include="Provisioning\106\106_13Workflows.sql" />
    <None Include="Provisioning\106\106_22Centers.sql" />
    <None Include="Provisioning\106\106_21Lookups.sql" />
    <None Include="Provisioning\106\106_31Accounts.sql" />
    <None Include="Provisioning\106\106_07DocumentDefinitions.sql" />
    <None Include="Provisioning\101\101_01Currencies.sql" />
    <None Include="Provisioning\101\101_02EntryTypes.sql" />
    <None Include="Provisioning\101\101_03LookupDefinitions.sql" />
    <None Include="Provisioning\101\101_04ResourceDefinitions.sql" />
    <None Include="Provisioning\101\101_05CustodyDefinitions.sql" />
    <None Include="Provisioning\101\101_06RelationDefinitions.sql" />
    <None Include="Provisioning\101\101_07DocumentDefinitions.sql" />
    <None Include="Provisioning\101\101_11Users.sql" />
    <None Include="Provisioning\101\101_12Permissions.sql" />
    <None Include="Provisioning\101\101_13Workflows.sql" />
    <None Include="Provisioning\101\101_21Lookups.sql" />
    <None Include="Provisioning\101\101_22Centers.sql" />
    <None Include="Provisioning\101\101_31Accounts.sql" />
    <None Include="Provisioning\101\101_25Custodies.sql" />
    <Build Include="map\map.Custodies.sql" />
    <None Include="Provisioning\102\102_31Accounts.sql" />
    <None Include="Provisioning\102\102_01Currencies.sql" />
    <None Include="Provisioning\102\102_02EntryTypes.sql" />
    <None Include="Provisioning\102\102_03LookupDefinitions.sql" />
    <None Include="Provisioning\102\102_04ResourceDefinitions.sql" />
    <None Include="Provisioning\102\102_05CustodyDefinitions.sql" />
    <None Include="Provisioning\102\102_06RelationDefinitions.sql" />
    <None Include="Provisioning\102\102_07DocumentDefinitions.sql" />
    <None Include="Provisioning\102\102_11Users.sql" />
    <None Include="Provisioning\102\102_12Permissions.sql" />
    <None Include="Provisioning\102\102_13Workflows.sql" />
    <None Include="Provisioning\102\102_21Lookups.sql" />
    <None Include="Provisioning\102\102_22Centers.sql" />
    <None Include="Provisioning\102\102_23Resources.sql" />
    <None Include="Provisioning\102\102_25Custodies.sql" />
    <None Include="Provisioning\102\102_24Relations.sql" />
    <None Include="Provisioning\000\o1_LineDefinitions.sql" />
    <Build Include="map\map.CustodyDefinitions.sql" />
    <Build Include="dbo\Stored Procedures\dbo.adm_Lookups__Export.sql" />
<<<<<<< HEAD
    <Build Include="bll\Stored Procedures\bll.LineDefinitions_Validate__Delete.sql" />
    <Build Include="dal\Stored Procedures\dal.LineDefinitions__Delete.sql" />
=======
    <None Include="Provisioning\106\106_24Relations.sql" />
    <None Include="Provisioning\106\106_25Custodies.sql" />
>>>>>>> 867c4747
  </ItemGroup>
  <ItemGroup>
    <None Include="Tests\12_ManualMisc.sql" />
    <None Include="Tests\72_ResourceClassifications.sql" />
    <None Include="Tests\12_Purchasing.sql" />
    <None Include="Tests\14_Sales.sql" />
    <None Include="IntegrationTests.publish.xml" />
    <None Include="Tests\07_Resources_FinancialLiabilities.sql" />
    <None Include="Tests\07_Resources_FinancialAssets.sql" />
    <None Include="Tests\07_Resources_ProductionSupplies.sql" />
    <None Include="Tests\13_HRCycle.sql" />
    <None Include="dbo\User Defined Types\Readme.txt" />
    <None Include="101.BananSD.publish.xml" />
    <None Include="103.LifanCars.publish.xml" />
    <None Include="104.WaliaSteel.publish.xml" />
    <None Include="102.BananET.publish.xml" />
    <None Include="105.Simpex.publish.xml" />
    <None Include="Tellma.Database.Application.publish.xml" />
    <Build Include="dal\Stored Procedures\dal.Documents_State__Update.sql" />
    <None Include="Provisioning\000\n_Settings.sql" />
    <None Include="Provisioning\000\q_ReportDefinitions.sql" />
    <Build Include="api\Stored Procedures\api.ReportDefinitions__Save.sql" />
    <None Include="Provisioning\000\y_Roles.sql" />
    <None Include="Provisioning\000\c_Currencies.sql" />
    <None Include="Provisioning\000\d_Units.sql" />
    <None Include="107.SSIA.publish.xml" />
    <None Include="108.SSIAHolding.publish.xml" />
    <None Include="_Azure\Azure.101.BananSD.publish.xml" />
    <None Include="_Azure\Azure.106.Soreti.publish.xml" />
    <None Include="_Azure\Azure.107.SSIA.publish.xml" />
    <None Include="106.Soreti.publish.xml" />
    <None Include="Provisioning\107\30_Resources.sql" />
    <None Include="Provisioning\000\u_Lookups.sql" />
    <None Include="_Azure\Azure.102.BananET.publish.xml" />
  </ItemGroup>
  <ItemGroup>
    <SqlCmdVariable Include="DeployEmail">
      <DefaultValue>admin@tellma.com</DefaultValue>
      <Value>$(SqlCmdVar__1)</Value>
    </SqlCmdVariable>
    <SqlCmdVariable Include="FunctionalCurrency">
      <DefaultValue>ETB</DefaultValue>
      <Value>$(SqlCmdVar__4)</Value>
    </SqlCmdVariable>
    <SqlCmdVariable Include="PrimaryLanguageId">
      <DefaultValue>en</DefaultValue>
      <Value>$(SqlCmdVar__3)</Value>
    </SqlCmdVariable>
    <SqlCmdVariable Include="OverwriteDb">
      <DefaultValue>0</DefaultValue>
      <Value>$(SqlCmdVar__7)</Value>
    </SqlCmdVariable>
    <SqlCmdVariable Include="SecondaryLanguageId">
      <DefaultValue>ar</DefaultValue>
      <Value>$(SqlCmdVar__5)</Value>
    </SqlCmdVariable>
    <SqlCmdVariable Include="ShortCompanyName">
      <DefaultValue>ACME International</DefaultValue>
      <Value>$(SqlCmdVar__2)</Value>
    </SqlCmdVariable>
    <SqlCmdVariable Include="ShortCompanyName2">
      <DefaultValue>ACME</DefaultValue>
      <Value>$(SqlCmdVar__8)</Value>
    </SqlCmdVariable>
    <SqlCmdVariable Include="ShortCompanyName3">
      <DefaultValue>ACME</DefaultValue>
      <Value>$(SqlCmdVar__9)</Value>
    </SqlCmdVariable>
    <SqlCmdVariable Include="TernaryLanguageId">
      <DefaultValue>zh</DefaultValue>
      <Value>$(SqlCmdVar__6)</Value>
    </SqlCmdVariable>
  </ItemGroup>
  <ItemGroup>
    <ArtifactReference Include="$(DacPacRootPath)\Extensions\Microsoft\SQLDB\Extensions\SqlServer\AzureV12\SqlSchemas\master.dacpac">
      <HintPath>$(DacPacRootPath)\Extensions\Microsoft\SQLDB\Extensions\SqlServer\AzureV12\SqlSchemas\master.dacpac</HintPath>
      <SuppressMissingDependenciesErrors>False</SuppressMissingDependenciesErrors>
      <DatabaseVariableLiteralValue>master</DatabaseVariableLiteralValue>
    </ArtifactReference>
  </ItemGroup>
  <ItemGroup>
    <RefactorLog Include="Tellma.Database.Application.refactorlog" />
  </ItemGroup>
</Project><|MERGE_RESOLUTION|>--- conflicted
+++ resolved
@@ -664,13 +664,10 @@
     <None Include="Provisioning\000\o1_LineDefinitions.sql" />
     <Build Include="map\map.CustodyDefinitions.sql" />
     <Build Include="dbo\Stored Procedures\dbo.adm_Lookups__Export.sql" />
-<<<<<<< HEAD
+    <None Include="Provisioning\106\106_24Relations.sql" />
+    <None Include="Provisioning\106\106_25Custodies.sql" />
     <Build Include="bll\Stored Procedures\bll.LineDefinitions_Validate__Delete.sql" />
     <Build Include="dal\Stored Procedures\dal.LineDefinitions__Delete.sql" />
-=======
-    <None Include="Provisioning\106\106_24Relations.sql" />
-    <None Include="Provisioning\106\106_25Custodies.sql" />
->>>>>>> 867c4747
   </ItemGroup>
   <ItemGroup>
     <None Include="Tests\12_ManualMisc.sql" />
