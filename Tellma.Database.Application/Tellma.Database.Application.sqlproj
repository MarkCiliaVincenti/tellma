--- conflicted
+++ resolved
@@ -799,16 +799,13 @@
     <Build Include="bll\Functions\bll.fn_ConvertFromFunctional.sql" />
     <Build Include="dbo\Functions\dbo.fn_PV.sql" />
     <Build Include="wiz\Stored Procedures\wiz.AssetsAmortization__Populate.sql" />
-<<<<<<< HEAD
     <Build Include="wiz\Stored Procedures\wiz.PPE__Depreciate.sql" />
     <Build Include="bll\Functions\bll.fn_BookValue_Residual_LifeTime__Depreciation.sql" />
-=======
     <Build Include="dal\Stored Procedures\dal.Schedules__Load.sql" />
     <Build Include="dal\Stored Procedures\dal.SchedulesVersion__Load.sql" />
     <Build Include="dal\Stored Procedures\dal.MessageTemplates__UpdateLastExecuted.sql" />
     <Build Include="dal\Stored Procedures\dal.Templates__Load.sql" />
     <Build Include="dal\Stored Procedures\dal.MessageTemplates__SetIsError.sql" />
->>>>>>> 9f515232
   </ItemGroup>
   <ItemGroup>
     <None Include="IntegrationTests.publish.xml" />
