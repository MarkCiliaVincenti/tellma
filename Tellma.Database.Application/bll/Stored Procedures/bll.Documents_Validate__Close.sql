﻿CREATE PROCEDURE [bll].[Documents_Validate__Close]
	@DefinitionId INT,
	@Ids [dbo].[IndexedIdList] READONLY,
	@Top INT = 200,
	@UserId INT,
	@IsError BIT OUTPUT
AS
BEGIN
	SET NOCOUNT ON;
	DECLARE @ValidationErrors [dbo].[ValidationErrorList];
	DECLARE @Documents [dbo].[DocumentList], @DocumentLineDefinitionEntries [dbo].[DocumentLineDefinitionEntryList],
			@Lines [dbo].[LineList], @Entries [dbo].[EntryList];
	
	-- Cannot close it if it is not draft
	INSERT INTO @ValidationErrors([Key], [ErrorName], [Argument0])
	SELECT TOP (@Top)
		'[' + CAST([Index] AS NVARCHAR (255)) + ']',
		N'Error_DocumentIsNotInState0',
		N'localize:Document_State_0'
	FROM @Ids FE
	JOIN [dbo].[Documents] D ON FE.[Id] = D.[Id]
	WHERE D.[State] <> 0;

	-- Cannot close it if it has no attachments
	INSERT INTO @ValidationErrors([Key], [ErrorName])
	SELECT TOP (@Top)
		'[' + CAST([Index] AS NVARCHAR (255)) + ']',
		N'Error_DocumentHasNoAttachment'
	FROM @Ids FE
	JOIN [dbo].[Documents] D ON FE.[Id] = D.[Id]
	JOIN [dbo].[DocumentDefinitions]  DD ON D.[DefinitionId] = DD.[Id]
	LEFT JOIN [dbo].[Attachments] A ON D.[Id] = A.[DocumentId]
	WHERE DD.[HasAttachments] = 1
	AND A.[Id] IS NULL;

	-- Cannot close a document which does not have lines ready to post
	WITH SatisfactoryDocuments AS (
		SELECT DISTINCT FE.[Index]
		FROM @Ids FE
		JOIN [dbo].[Lines] L ON L.[DocumentId] = FE.[Id]
		JOIN [map].[LineDefinitions]() LD ON L.[DefinitionId] = LD.[Id]
		JOIN [map].[Documents]() D ON FE.[Id] = D.[Id]
		WHERE
			L.[State] = D.[LastLineState]
		OR	LD.[HasWorkflow] = 0 AND L.[State] >= 0
	)
	INSERT INTO @ValidationErrors([Key], [ErrorName])
	SELECT DISTINCT TOP (@Top) 
		'[' + CAST([Index] AS NVARCHAR (255)) + ']',
		N'Error_TheDocumentDoesNotHaveAnyPostedLines'
	FROM @Ids
	WHERE [Index] NOT IN (SELECT [Index] FROM SatisfactoryDocuments);

	-- Cannot close a document which has lines with missing signatures
	INSERT INTO @ValidationErrors([Key], [ErrorName])
	SELECT DISTINCT TOP (@Top)
		'[' + CAST(FE.[Index] AS NVARCHAR (255)) + ']',
		N'Error_TheDocumentHasLinesWithMissingSignatures'
	FROM @Ids FE
	JOIN [dbo].[Lines] L ON FE.[Id] = L.[DocumentId]
	JOIN [map].[LineDefinitions]() LD ON L.[DefinitionId] = LD.[Id]
	JOIN [map].[Documents]() D ON FE.[Id] = D.[Id]
	WHERE
			LD.[HasWorkflow] = 1 AND L.[State] BETWEEN 0 AND D.[LastLineState] - 1;

	-- For Relation lines where [BalanceEnforcedState] = 5, the enforcement is at the document closing level
	WITH FE_AB (EntryId, AccountBalanceId) AS (
		SELECT E.[Id] AS EntryId, AB.[Id] AS AccountBalanceId
		FROM [dbo].[Entries] E
		JOIN [dbo].[Lines] L ON E.[LineId] = L.[Id]
		JOIN [map].[LineDefinitions]() LD ON L.[DefinitionId] = LD.[Id]
		JOIN @Ids D ON L.[DocumentId] = D.[Id]
		JOIN [dbo].[AccountBalances] AB ON
			(E.[CenterId] = AB.[CenterId])
		AND (AB.[RelationId] IS NULL OR E.[RelationId] = AB.[RelationId])
		AND (AB.[ResourceId] IS NULL OR E.[ResourceId] = AB.[ResourceId])
		AND (AB.[CurrencyId] = E.[CurrencyId])
		AND (E.[AccountId] = AB.[AccountId])
		WHERE AB.BalanceEnforcedState = 5
		AND (L.[State] = 4 OR LD.[HasWorkflow] = 0 AND L.[State] = 0)
	),
	BreachingEntries ([AccountBalanceId], [NetBalance]) AS (
		SELECT TOP (@Top)
			AB.[Id] AS [AccountBalanceId], 
			FORMAT(SUM(E.[Direction] * E.[MonetaryValue]), 'G', 'en-us') AS NetBalance
		FROM [dbo].[Documents] D
		JOIN [dbo].[Lines] L ON L.DocumentId = D.[Id]
		JOIN [map].[LineDefinitions] () LD ON L.[DefinitionId] = LD.[Id]
		JOIN [dbo].[Entries] E ON L.[Id] = E.[LineId]
		JOIN [dbo].[AccountBalances] AB ON
			(E.[CenterId] = AB.[CenterId])
		AND (AB.[RelationId] IS NULL OR E.[RelationId] = AB.[RelationId])
		AND (AB.[ResourceId] IS NULL OR E.[ResourceId] = AB.[ResourceId])
		AND (AB.[CurrencyId] = E.[CurrencyId])
		AND (E.[AccountId] = AB.[AccountId])
		WHERE AB.[Id] IN (Select AccountBalanceId FROM FE_AB)
		AND ((L.[State] = 4 AND D.[State] = 1) OR 
			(D.[Id] IN (Select [Id] FROM @Ids)) AND 
				(L.[State] = 4 OR LD.HasWorkflow = 0 AND L.[State] = 0))
		GROUP BY AB.[Id], AB.[MinMonetaryBalance], AB.[MaxMonetaryBalance], AB.[MinQuantity], AB.[MaxQuantity]
		HAVING SUM(E.[Direction] * E.[MonetaryValue]) NOT BETWEEN AB.[MinMonetaryBalance] AND AB.[MaxMonetaryBalance]
		OR SUM(E.[Direction] * E.[Quantity]) NOT BETWEEN AB.[MinQuantity] AND AB.[MaxQuantity]
	)
	INSERT INTO @ValidationErrors([Key], [ErrorName], [Argument0])
	SELECT DISTINCT TOP (@Top)
		'[' + CAST(D.[Index] AS NVARCHAR (255)) + '].Lines[' +
			CAST(L.[Index] AS NVARCHAR (255)) + '].Entries[' +
			CAST(E.[Index] AS NVARCHAR (255)) + ']',
		N'Error_TheEntryCausesOffLimitBalance0' AS [ErrorName],
		BE.NetBalance
	FROM @Ids D
	JOIN [dbo].[Lines] L ON L.[DocumentId] = D.[Id]
	JOIN [dbo].[Entries] E ON E.[LineId] = L.[Id]
	JOIN FE_AB ON E.[Id] = FE_AB.[EntryId]
	JOIN BreachingEntries BE ON FE_AB.[AccountBalanceId] = BE.[AccountBalanceId];

	-- To do: cannot close a document with a control account having non zero balance
	IF (SELECT [DocumentType] FROM [dbo].[DocumentDefinitions]  WHERE [Id] = @DefinitionId) >= 2 -- N'Event'
	WITH ControlAccountTypes AS (
		SELECT [Id]
		FROM [dbo].[AccountTypes]
		WHERE [Node].IsDescendantOf(
			(SELECT [Node] FROM [dbo].[AccountTypes] WHERE [Concept] = N'ControlAccountsExtension')
		) = 1
	)
	INSERT INTO @ValidationErrors([Key], [ErrorName], [Argument0], [Argument1], [Argument2])
	SELECT DISTINCT TOP (@Top)
		'[' + CAST(D.[Index] AS NVARCHAR (255)) + ']',
		N'Error_TheDocumentHasControlAccount0For1WithNetBalance2' AS [ErrorName],
<<<<<<< HEAD
		dbo.fn_Localize(A.[Name], A.[Name2], A.[Name3]) As AccountName,
		dbo.fn_Localize(R.[Name], R.[Name2], R.[Name3]) AS NotedRelation,
=======
		[dbo].[fn_Localize](A.[Name], A.[Name2], A.[Name3]) As AccountName,
		[dbo].[fn_Localize](R.[Name], R.[Name2], R.[Name3]) AS Participant,
>>>>>>> 6ad3c192
		FORMAT(SUM(E.[Direction] * E.[MonetaryValue]), 'G', 'en-us') AS NetBalance
	FROM @Ids D
	JOIN [dbo].[Lines] L ON L.[DocumentId] = D.[Id]
	JOIN [dbo].[Entries] E ON E.[LineId] = L.[Id]
	JOIN [dbo].[Accounts] A ON E.[AccountId] = A.[Id]
	-- TODO: Make the participant required in all control accounts
	LEFT JOIN [dbo].[Relations] R ON E.[NotedRelationId] = R.[Id]
	WHERE A.AccountTypeId IN (SELECT [Id] FROM ControlAccountTypes)
	AND L.[State] >= 0 -- to cater for both Draft in workflow-less and for posted.
	GROUP BY D.[Index], [dbo].[fn_Localize](A.[Name], A.[Name2], A.[Name3]), E.[CurrencyId], E.[CenterId], [dbo].[fn_Localize](R.[Name], R.[Name2], R.[Name3]) 
	HAVING SUM(E.[Direction] * E.[MonetaryValue]) <> 0
	UNION
	SELECT DISTINCT TOP (@Top)
		'[' + CAST(D.[Index] AS NVARCHAR (255)) + ']',
		N'Error_TheDocumentHasControlAccount0For1WithNetBalance2' AS [ErrorName],
		dbo.fn_Localize(A.[Name], A.[Name2], A.[Name3]) As AccountName,
		dbo.fn_Localize(R.[Name], R.[Name2], R.[Name3]) AS Participant,
		FORMAT(SUM(E.[Direction] * E.[Value]), 'G', 'en-us') AS NetBalance
	FROM @Ids D
	JOIN dbo.Lines L ON L.[DocumentId] = D.[Id]
	JOIN dbo.Entries E ON E.[LineId] = L.[Id]
	JOIN dbo.Accounts A ON E.[AccountId] = A.[Id]
	-- TODO: Make the participant required in all control accounts
	LEFT JOIN dbo.Relations R ON E.[NotedRelationId] = R.[Id]
	WHERE A.AccountTypeId IN (SELECT [Id] FROM ControlAccountTypes)
	AND L.[State] >= 0 -- to cater for both Draft in workflow-less and for posted.
	GROUP BY D.[Index], dbo.fn_Localize(A.[Name], A.[Name2], A.[Name3]), E.[CurrencyId], E.[CenterId], dbo.fn_Localize(R.[Name], R.[Name2], R.[Name3]) 
	HAVING SUM(E.[Direction] * E.[Value]) <> 0

	-- Verify that workflow-less lines in Events can be in state posted
	INSERT INTO @Documents ([Index], [Id], [SerialNumber], [Clearance], [PostingDate], [PostingDateIsCommon], [Memo], [MemoIsCommon],
		[CenterId], [CenterIsCommon], [RelationId], [RelationIsCommon], [CustodianId], [CustodianIsCommon], [NotedRelationId], [NotedRelationIsCommon],
		[CurrencyId], [CurrencyIsCommon], [ExternalReference], [ExternalReferenceIsCommon],
		[ReferenceSourceId], [ReferenceSourceIsCommon], [InternalReference], [InternalReferenceIsCommon]	
	)
	SELECT Ids.[Index], D.[Id], [SerialNumber], [Clearance], [PostingDate], [PostingDateIsCommon], [Memo], [MemoIsCommon],
		[CenterId], [CenterIsCommon], [RelationId], [RelationIsCommon], [CustodianId], [CustodianIsCommon], [NotedRelationId], [NotedRelationIsCommon],
		[CurrencyId], [CurrencyIsCommon], [ExternalReference], [ExternalReferenceIsCommon],
		[ReferenceSourceId], [ReferenceSourceIsCommon], [InternalReference], [InternalReferenceIsCommon]	
	FROM [dbo].[Documents] D JOIN @Ids Ids ON D.[Id] = Ids.[Id]

	INSERT INTO @DocumentLineDefinitionEntries(
		[Index], [DocumentIndex], [Id], [LineDefinitionId], [EntryIndex], [PostingDate], [PostingDateIsCommon], [Memo], [MemoIsCommon],
		[CurrencyId], [CurrencyIsCommon], [CenterId], [CenterIsCommon], [RelationId], [RelationIsCommon], [CustodianId], [CustodianIsCommon],
		[NotedRelationId], [NotedRelationIsCommon], [ResourceId], [ResourceIsCommon], [Quantity], [QuantityIsCommon], [UnitId], [UnitIsCommon],
		[Time1], [Time1IsCommon], [Time2], [Time2IsCommon], [ExternalReference], [ExternalReferenceIsCommon],
		[ReferenceSourceId], [ReferenceSourceIsCommon], [InternalReference], [InternalReferenceIsCommon])
	SELECT 	DLDE.[Id], Ids.[Index], DLDE.[Id], [LineDefinitionId], [EntryIndex], [PostingDate], [PostingDateIsCommon], [Memo], [MemoIsCommon],
		[CurrencyId], [CurrencyIsCommon], [CenterId], [CenterIsCommon], [RelationId], [RelationIsCommon], [CustodianId], [CustodianIsCommon], 
		[NotedRelationId], [NotedRelationIsCommon], [ResourceId], [ResourceIsCommon], [Quantity], [QuantityIsCommon], [UnitId], [UnitIsCommon],
		[Time1], [Time1IsCommon], [Time2], [Time2IsCommon], [ExternalReference], [ExternalReferenceIsCommon],
		[ReferenceSourceId], [ReferenceSourceIsCommon], [InternalReference], [InternalReferenceIsCommon]
	FROM DocumentLineDefinitionEntries DLDE
	JOIN @Ids Ids ON DLDE.[DocumentId] = Ids.[Id]
	AND [LineDefinitionId]  IN (SELECT [Id] FROM [map].[LineDefinitions]() WHERE [HasWorkflow] = 0);

	INSERT INTO @Lines(
			[Index],	[DocumentIndex],[Id],	[DefinitionId], [PostingDate],	[Memo])
	SELECT	L.[Index],	FE.[Index],	L.[Id], L.[DefinitionId], L.[PostingDate], L.[Memo]
	FROM [dbo].[Lines] L
	JOIN @Ids FE ON L.[DocumentId] = FE.[Id]
	JOIN [map].[Documents]() D ON FE.[Id] = D.[Id]
	WHERE D.[LastLineState] = 4 -- event
	AND L.[DefinitionId] IN (SELECT [Id] FROM [map].[LineDefinitions]() WHERE [HasWorkflow] = 0);
	
	INSERT INTO @Entries (
		[Index], [LineIndex], [DocumentIndex], [Id],
		[Direction], [AccountId], [CurrencyId], [RelationId], [CustodianId], [NotedRelationId], [ResourceId], [CenterId],
		[EntryTypeId], [MonetaryValue], [Quantity], [UnitId], [Value], [RValue], [PValue], [Time1],
		[Time2], [ExternalReference], [ReferenceSourceId], [InternalReference], [NotedAgentName],
		[NotedAmount], [NotedDate])
	SELECT
		E.[Index],L.[Index],L.[DocumentIndex],E.[Id],
		E.[Direction],E.[AccountId],E.[CurrencyId], E.[RelationId], E.[CustodianId], E.[NotedRelationId],E.[ResourceId],E.[CenterId],
		E.[EntryTypeId], E.[MonetaryValue],E.[Quantity],E.[UnitId],E.[Value], E.[RValue], E.[PValue], E.[Time1],
		E.[Time2],E.[ExternalReference], E.[ReferenceSourceId], E.[InternalReference],E.[NotedAgentName],
		E.[NotedAmount],E.[NotedDate]
	FROM [dbo].[Entries] E
	JOIN @Lines L ON E.[LineId] = L.[Id];

	INSERT INTO @ValidationErrors
	EXEC [bll].[Lines_Validate__State_Data]
		@Documents = @Documents, @DocumentLineDefinitionEntries = @DocumentLineDefinitionEntries,
		@Lines = @Lines, @Entries = @Entries, @State = 4,
		@Top = @Top, 
		@IsError = @IsError OUTPUT;

-- Verify that workflow-less lines in Events can be in state authorized
	DELETE FROM @Lines; DELETE FROM @Entries;
	INSERT INTO @Lines(
			[Index],	[DocumentIndex],[Id],	[DefinitionId], [PostingDate],		[Memo])
	SELECT	L.[Index],	L.[DocumentId],	L.[Id], L.[DefinitionId], L.[PostingDate], L.[Memo]
	FROM [dbo].[Lines] L
	JOIN @Ids FE ON L.[DocumentId] = FE.[Id]
	JOIN [map].[Documents]() D ON FE.[Id] = D.[Id]
	WHERE D.[LastLineState] = 2 -- template
	AND L.[DefinitionId] IN (SELECT [Id] FROM [map].[LineDefinitions]() WHERE [HasWorkflow] = 0);
	
	INSERT INTO @Entries (
	[Index], [LineIndex], [DocumentIndex], [Id],
	[Direction], [AccountId], [CurrencyId], [RelationId], [CustodianId], [NotedRelationId], [ResourceId], [CenterId],
	[EntryTypeId], [MonetaryValue], [Quantity], [UnitId], [Value], [Time1],
	[Time2], [ExternalReference], [ReferenceSourceId], [InternalReference], [NotedAgentName],
	[NotedAmount], [NotedDate])
	SELECT
	E.[Index],L.[Index],L.[DocumentIndex],E.[Id],
	E.[Direction],E.[AccountId],E.[CurrencyId],E.[RelationId], E.[CustodianId],E.[NotedRelationId],E.[ResourceId],E.[CenterId],
	E.[EntryTypeId], E.[MonetaryValue],E.[Quantity],E.[UnitId],E.[Value],E.[Time1],
	E.[Time2],E.[ExternalReference],E.[ReferenceSourceId], E.[InternalReference],E.[NotedAgentName],
	E.[NotedAmount],E.[NotedDate]
	FROM [dbo].[Entries] E
	JOIN @Lines L ON E.[LineId] = L.[Id];

	INSERT INTO @ValidationErrors
	EXEC [bll].[Lines_Validate__State_Data]
		@Documents = @Documents, @DocumentLineDefinitionEntries = @DocumentLineDefinitionEntries,
		@Lines = @Lines, @Entries = @Entries, @State = 2,
		@Top = @Top, 
		@IsError = @IsError OUTPUT;
				
	-- Set @IsError
	SET @IsError = CASE WHEN EXISTS(SELECT 1 FROM @ValidationErrors) THEN 1 ELSE 0 END;

	SELECT TOP (@Top) * FROM @ValidationErrors;
END;<|MERGE_RESOLUTION|>--- conflicted
+++ resolved
@@ -127,13 +127,8 @@
 	SELECT DISTINCT TOP (@Top)
 		'[' + CAST(D.[Index] AS NVARCHAR (255)) + ']',
 		N'Error_TheDocumentHasControlAccount0For1WithNetBalance2' AS [ErrorName],
-<<<<<<< HEAD
-		dbo.fn_Localize(A.[Name], A.[Name2], A.[Name3]) As AccountName,
-		dbo.fn_Localize(R.[Name], R.[Name2], R.[Name3]) AS NotedRelation,
-=======
 		[dbo].[fn_Localize](A.[Name], A.[Name2], A.[Name3]) As AccountName,
-		[dbo].[fn_Localize](R.[Name], R.[Name2], R.[Name3]) AS Participant,
->>>>>>> 6ad3c192
+		[dbo].[fn_Localize](R.[Name], R.[Name2], R.[Name3]) AS NotedRelation,
 		FORMAT(SUM(E.[Direction] * E.[MonetaryValue]), 'G', 'en-us') AS NetBalance
 	FROM @Ids D
 	JOIN [dbo].[Lines] L ON L.[DocumentId] = D.[Id]
