﻿CREATE PROCEDURE [bll].[Documents_Validate__Close]
	@DefinitionId INT,
	@Ids [dbo].[IndexedIdList] READONLY,
	@Top INT = 200,
	@UserId INT,
	@IsError BIT OUTPUT
AS
BEGIN
	SET NOCOUNT ON;
	DECLARE @ValidationErrors [dbo].[ValidationErrorList];
	DECLARE @Documents [dbo].[DocumentList], @DocumentLineDefinitionEntries [dbo].[DocumentLineDefinitionEntryList],
			@Lines [dbo].[LineList], @Entries [dbo].[EntryList];
	
	-- Cannot close it if it is not draft
	INSERT INTO @ValidationErrors([Key], [ErrorName], [Argument0])
	SELECT TOP (@Top)
		'[' + CAST([Index] AS NVARCHAR (255)) + ']',
		N'Error_DocumentIsNotInState0',
		N'localize:Document_State_0'
	FROM @Ids FE
	JOIN [dbo].[Documents] D ON FE.[Id] = D.[Id]
	WHERE D.[State] <> 0;

	-- Cannot close it if it has no attachments
	INSERT INTO @ValidationErrors([Key], [ErrorName])
	SELECT TOP (@Top)
		'[' + CAST([Index] AS NVARCHAR (255)) + ']',
		N'Error_DocumentHasNoAttachment'
	FROM @Ids FE
<<<<<<< HEAD
	JOIN dbo.Documents D ON FE.[Id] = D.[Id]
	JOIN dbo.DocumentDefinitions DD ON D.[DefinitionId] = DD.[Id]
	LEFT JOIN dbo.Attachments A ON D.[Id] = A.[DocumentId]
	WHERE A.[Id] IS NULL
	AND DD.Prefix IN (N'RA', N'SA', N'CRSI', N'CRV', N'CSI', N'SRV', N'CPV' )
	AND D.PostingDate > N'2021.01.08';
=======
	JOIN [dbo].[Documents] D ON FE.[Id] = D.[Id]
	JOIN [dbo].[DocumentDefinitions]  DD ON D.[DefinitionId] = DD.[Id]
	LEFT JOIN [dbo].[Attachments] A ON D.[Id] = A.[DocumentId]
	WHERE DD.[HasAttachments] = 1
	AND A.[Id] IS NULL
	AND DD.Prefix IN (N'RA', N'SA', N'CRSI', N'CRV', N'CSI', N'SRV', N'CPV' );
>>>>>>> 93cc91f6

	-- Cannot close a document which does not have lines ready to post
	WITH SatisfactoryDocuments AS (
		SELECT DISTINCT FE.[Index]
		FROM @Ids FE
		JOIN [dbo].[Lines] L ON L.[DocumentId] = FE.[Id]
		JOIN [map].[LineDefinitions]() LD ON L.[DefinitionId] = LD.[Id]
		JOIN [map].[Documents]() D ON FE.[Id] = D.[Id]
		WHERE
			L.[State] = D.[LastLineState]
		OR	LD.[HasWorkflow] = 0 AND L.[State] >= 0
	)
	INSERT INTO @ValidationErrors([Key], [ErrorName])
	SELECT DISTINCT TOP (@Top) 
		'[' + CAST([Index] AS NVARCHAR (255)) + ']',
		N'Error_TheDocumentDoesNotHaveAnyPostedLines'
	FROM @Ids
	WHERE [Index] NOT IN (SELECT [Index] FROM SatisfactoryDocuments);

	-- Cannot close a document which has lines with missing signatures
	INSERT INTO @ValidationErrors([Key], [ErrorName])
	SELECT DISTINCT TOP (@Top)
		'[' + CAST(FE.[Index] AS NVARCHAR (255)) + ']',
		N'Error_TheDocumentHasLinesWithMissingSignatures'
	FROM @Ids FE
	JOIN [dbo].[Lines] L ON FE.[Id] = L.[DocumentId]
	JOIN [map].[LineDefinitions]() LD ON L.[DefinitionId] = LD.[Id]
	JOIN [map].[Documents]() D ON FE.[Id] = D.[Id]
	WHERE
			LD.[HasWorkflow] = 1 AND L.[State] BETWEEN 0 AND D.[LastLineState] - 1;

	-- For Relation lines where [BalanceEnforcedState] = 5, the enforcement is at the document closing level
	WITH FE_AB (EntryId, AccountBalanceId) AS (
		SELECT E.[Id] AS EntryId, AB.[Id] AS AccountBalanceId
		FROM [dbo].[Entries] E
		JOIN [dbo].[Lines] L ON E.[LineId] = L.[Id]
		JOIN [map].[LineDefinitions]() LD ON L.[DefinitionId] = LD.[Id]
		JOIN @Ids D ON L.[DocumentId] = D.[Id]
		JOIN [dbo].[AccountBalances] AB ON
			(E.[CenterId] = AB.[CenterId])
		AND (AB.[RelationId] IS NULL OR E.[RelationId] = AB.[RelationId])
		AND (AB.[ResourceId] IS NULL OR E.[ResourceId] = AB.[ResourceId])
		AND (AB.[CurrencyId] = E.[CurrencyId])
		AND (E.[AccountId] = AB.[AccountId])
		WHERE AB.BalanceEnforcedState = 5
		AND (L.[State] = 4 OR LD.[HasWorkflow] = 0 AND L.[State] = 0)
	),
	BreachingEntries ([AccountBalanceId], [NetBalance]) AS (
		SELECT TOP (@Top)
			AB.[Id] AS [AccountBalanceId], 
			FORMAT(SUM(E.[Direction] * E.[MonetaryValue]), 'G', 'en-us') AS NetBalance
		FROM [dbo].[Documents] D
		JOIN [dbo].[Lines] L ON L.DocumentId = D.[Id]
		JOIN [map].[LineDefinitions] () LD ON L.[DefinitionId] = LD.[Id]
		JOIN [dbo].[Entries] E ON L.[Id] = E.[LineId]
		JOIN [dbo].[AccountBalances] AB ON
			(E.[CenterId] = AB.[CenterId])
		AND (AB.[RelationId] IS NULL OR E.[RelationId] = AB.[RelationId])
		AND (AB.[ResourceId] IS NULL OR E.[ResourceId] = AB.[ResourceId])
		AND (AB.[CurrencyId] = E.[CurrencyId])
		AND (E.[AccountId] = AB.[AccountId])
		WHERE AB.[Id] IN (Select AccountBalanceId FROM FE_AB)
		AND ((L.[State] = 4 AND D.[State] = 1) OR 
			(D.[Id] IN (Select [Id] FROM @Ids)) AND 
				(L.[State] = 4 OR LD.HasWorkflow = 0 AND L.[State] = 0))
		GROUP BY AB.[Id], AB.[MinMonetaryBalance], AB.[MaxMonetaryBalance], AB.[MinQuantity], AB.[MaxQuantity]
		HAVING SUM(E.[Direction] * E.[MonetaryValue]) NOT BETWEEN AB.[MinMonetaryBalance] AND AB.[MaxMonetaryBalance]
		OR SUM(E.[Direction] * E.[Quantity]) NOT BETWEEN AB.[MinQuantity] AND AB.[MaxQuantity]
	)
	INSERT INTO @ValidationErrors([Key], [ErrorName], [Argument0])
	SELECT DISTINCT TOP (@Top)
		'[' + CAST(D.[Index] AS NVARCHAR (255)) + '].Lines[' +
			CAST(L.[Index] AS NVARCHAR (255)) + '].Entries[' +
			CAST(E.[Index] AS NVARCHAR (255)) + ']',
		N'Error_TheEntryCausesOffLimitBalance0' AS [ErrorName],
		BE.NetBalance
	FROM @Ids D
	JOIN [dbo].[Lines] L ON L.[DocumentId] = D.[Id]
	JOIN [dbo].[Entries] E ON E.[LineId] = L.[Id]
	JOIN FE_AB ON E.[Id] = FE_AB.[EntryId]
	JOIN BreachingEntries BE ON FE_AB.[AccountBalanceId] = BE.[AccountBalanceId];

	-- To do: cannot close a document with a control account having non zero balance
	IF (SELECT [DocumentType] FROM [dbo].[DocumentDefinitions]  WHERE [Id] = @DefinitionId) >= 2 -- N'Event'
	WITH ControlAccountTypes AS (
		SELECT [Id]
		FROM [dbo].[AccountTypes]
		WHERE [Node].IsDescendantOf(
			(SELECT [Node] FROM [dbo].[AccountTypes] WHERE [Concept] = N'ControlAccountsExtension')
		) = 1
	)
	INSERT INTO @ValidationErrors([Key], [ErrorName], [Argument0], [Argument1], [Argument2])
	SELECT DISTINCT TOP (@Top)
		'[' + CAST(D.[Index] AS NVARCHAR (255)) + ']',
		N'Error_TheDocumentHasControlAccount0For1WithNetBalance2' AS [ErrorName],
		[dbo].[fn_Localize](A.[Name], A.[Name2], A.[Name3]) As AccountName,
		[dbo].[fn_Localize](R.[Name], R.[Name2], R.[Name3]) AS NotedRelation,
		FORMAT(SUM(E.[Direction] * E.[MonetaryValue]), 'G', 'en-us') AS NetBalance
	FROM @Ids D
	JOIN [dbo].[Lines] L ON L.[DocumentId] = D.[Id]
	JOIN [dbo].[Entries] E ON E.[LineId] = L.[Id]
	JOIN [dbo].[Accounts] A ON E.[AccountId] = A.[Id]
	-- TODO: Make the participant required in all control accounts
	LEFT JOIN [dbo].[Relations] R ON E.[NotedRelationId] = R.[Id]
	WHERE A.AccountTypeId IN (SELECT [Id] FROM ControlAccountTypes)
	AND L.[State] >= 0 -- to cater for both Draft in workflow-less and for posted.
	GROUP BY D.[Index], [dbo].[fn_Localize](A.[Name], A.[Name2], A.[Name3]), E.[CurrencyId], E.[CenterId], [dbo].[fn_Localize](R.[Name], R.[Name2], R.[Name3]) 
	HAVING SUM(E.[Direction] * E.[MonetaryValue]) <> 0
	UNION
	SELECT DISTINCT TOP (@Top)
		'[' + CAST(D.[Index] AS NVARCHAR (255)) + ']',
		N'Error_TheDocumentHasControlAccount0For1WithNetBalance2' AS [ErrorName],
		dbo.fn_Localize(A.[Name], A.[Name2], A.[Name3]) As AccountName,
		dbo.fn_Localize(R.[Name], R.[Name2], R.[Name3]) AS Participant,
		FORMAT(SUM(E.[Direction] * E.[Value]), 'G', 'en-us') AS NetBalance
	FROM @Ids D
	JOIN dbo.Lines L ON L.[DocumentId] = D.[Id]
	JOIN dbo.Entries E ON E.[LineId] = L.[Id]
	JOIN dbo.Accounts A ON E.[AccountId] = A.[Id]
	-- TODO: Make the participant required in all control accounts
	LEFT JOIN dbo.Relations R ON E.[NotedRelationId] = R.[Id]
	WHERE A.AccountTypeId IN (SELECT [Id] FROM ControlAccountTypes)
	AND L.[State] >= 0 -- to cater for both Draft in workflow-less and for posted.
	GROUP BY D.[Index], dbo.fn_Localize(A.[Name], A.[Name2], A.[Name3]), E.[CurrencyId], E.[CenterId], dbo.fn_Localize(R.[Name], R.[Name2], R.[Name3]) 
	HAVING SUM(E.[Direction] * E.[Value]) <> 0

	-- Verify that workflow-less lines in Events can be in state posted
	INSERT INTO @Documents ([Index], [Id], [SerialNumber], [Clearance], [PostingDate], [PostingDateIsCommon], [Memo], [MemoIsCommon],
		[CenterId], [CenterIsCommon], [RelationId], [RelationIsCommon], [NotedRelationId], [NotedRelationIsCommon],
		[CurrencyId], [CurrencyIsCommon], [ExternalReference], [ExternalReferenceIsCommon],
		[ReferenceSourceId], [ReferenceSourceIsCommon], [InternalReference], [InternalReferenceIsCommon]	
	)
	SELECT Ids.[Index], D.[Id], [SerialNumber], [Clearance], [PostingDate], [PostingDateIsCommon], [Memo], [MemoIsCommon],
		[CenterId], [CenterIsCommon], [RelationId], [RelationIsCommon], [NotedRelationId], [NotedRelationIsCommon],
		[CurrencyId], [CurrencyIsCommon], [ExternalReference], [ExternalReferenceIsCommon],
		[ReferenceSourceId], [ReferenceSourceIsCommon], [InternalReference], [InternalReferenceIsCommon]	
	FROM [dbo].[Documents] D JOIN @Ids Ids ON D.[Id] = Ids.[Id]

	INSERT INTO @DocumentLineDefinitionEntries(
		[Index], [DocumentIndex], [Id], [LineDefinitionId], [EntryIndex], [PostingDate], [PostingDateIsCommon], [Memo], [MemoIsCommon],
		[CurrencyId], [CurrencyIsCommon], [CenterId], [CenterIsCommon], [RelationId], [RelationIsCommon],
		[NotedRelationId], [NotedRelationIsCommon], [ResourceId], [ResourceIsCommon], [Quantity], [QuantityIsCommon], [UnitId], [UnitIsCommon],
		[Time1], [Time1IsCommon], [Time2], [Time2IsCommon], [ExternalReference], [ExternalReferenceIsCommon],
		[ReferenceSourceId], [ReferenceSourceIsCommon], [InternalReference], [InternalReferenceIsCommon])
	SELECT 	DLDE.[Id], Ids.[Index], DLDE.[Id], [LineDefinitionId], [EntryIndex], [PostingDate], [PostingDateIsCommon], [Memo], [MemoIsCommon],
		[CurrencyId], [CurrencyIsCommon], [CenterId], [CenterIsCommon], [RelationId], [RelationIsCommon],
		[NotedRelationId], [NotedRelationIsCommon], [ResourceId], [ResourceIsCommon], [Quantity], [QuantityIsCommon], [UnitId], [UnitIsCommon],
		[Time1], [Time1IsCommon], [Time2], [Time2IsCommon], [ExternalReference], [ExternalReferenceIsCommon],
		[ReferenceSourceId], [ReferenceSourceIsCommon], [InternalReference], [InternalReferenceIsCommon]
	FROM DocumentLineDefinitionEntries DLDE
	JOIN @Ids Ids ON DLDE.[DocumentId] = Ids.[Id]
	AND [LineDefinitionId]  IN (SELECT [Id] FROM [map].[LineDefinitions]() WHERE [HasWorkflow] = 0);

	INSERT INTO @Lines(
			[Index],	[DocumentIndex],[Id],	[DefinitionId], [PostingDate],	[Memo])
	SELECT	L.[Index],	FE.[Index],	L.[Id], L.[DefinitionId], L.[PostingDate], L.[Memo]
	FROM [dbo].[Lines] L
	JOIN @Ids FE ON L.[DocumentId] = FE.[Id]
	JOIN [map].[Documents]() D ON FE.[Id] = D.[Id]
	WHERE D.[LastLineState] = 4 -- event
	AND L.[DefinitionId] IN (SELECT [Id] FROM [map].[LineDefinitions]() WHERE [HasWorkflow] = 0);
	
	INSERT INTO @Entries (
		[Index], [LineIndex], [DocumentIndex], [Id],
		[Direction], [AccountId], [CurrencyId], [RelationId], [NotedRelationId], [ResourceId], [CenterId],
		[EntryTypeId], [MonetaryValue], [Quantity], [UnitId], [Value], [RValue], [PValue], [Time1],
		[Time2], [ExternalReference], [ReferenceSourceId], [InternalReference], [NotedAgentName],
		[NotedAmount], [NotedDate])
	SELECT
		E.[Index],L.[Index],L.[DocumentIndex],E.[Id],
		E.[Direction],E.[AccountId],E.[CurrencyId], E.[RelationId], E.[NotedRelationId],E.[ResourceId],E.[CenterId],
		E.[EntryTypeId], E.[MonetaryValue],E.[Quantity],E.[UnitId],E.[Value], E.[RValue], E.[PValue], E.[Time1],
		E.[Time2],E.[ExternalReference], E.[ReferenceSourceId], E.[InternalReference],E.[NotedAgentName],
		E.[NotedAmount],E.[NotedDate]
	FROM [dbo].[Entries] E
	JOIN @Lines L ON E.[LineId] = L.[Id];

	INSERT INTO @ValidationErrors
	EXEC [bll].[Lines_Validate__State_Data]
		@Documents = @Documents, @DocumentLineDefinitionEntries = @DocumentLineDefinitionEntries,
		@Lines = @Lines, @Entries = @Entries, @State = 4,
		@Top = @Top, 
		@IsError = @IsError OUTPUT;

-- Verify that workflow-less lines in Events can be in state authorized
	DELETE FROM @Lines; DELETE FROM @Entries;
	INSERT INTO @Lines(
			[Index],	[DocumentIndex],[Id],	[DefinitionId], [PostingDate],		[Memo])
	SELECT	L.[Index],	L.[DocumentId],	L.[Id], L.[DefinitionId], L.[PostingDate], L.[Memo]
	FROM [dbo].[Lines] L
	JOIN @Ids FE ON L.[DocumentId] = FE.[Id]
	JOIN [map].[Documents]() D ON FE.[Id] = D.[Id]
	WHERE D.[LastLineState] = 2 -- template
	AND L.[DefinitionId] IN (SELECT [Id] FROM [map].[LineDefinitions]() WHERE [HasWorkflow] = 0);
	
	INSERT INTO @Entries (
	[Index], [LineIndex], [DocumentIndex], [Id],
	[Direction], [AccountId], [CurrencyId], [RelationId], [NotedRelationId], [ResourceId], [CenterId],
	[EntryTypeId], [MonetaryValue], [Quantity], [UnitId], [Value], [Time1],
	[Time2], [ExternalReference], [ReferenceSourceId], [InternalReference], [NotedAgentName],
	[NotedAmount], [NotedDate])
	SELECT
	E.[Index],L.[Index],L.[DocumentIndex],E.[Id],
	E.[Direction],E.[AccountId],E.[CurrencyId],E.[RelationId],E.[NotedRelationId],E.[ResourceId],E.[CenterId],
	E.[EntryTypeId], E.[MonetaryValue],E.[Quantity],E.[UnitId],E.[Value],E.[Time1],
	E.[Time2],E.[ExternalReference],E.[ReferenceSourceId], E.[InternalReference],E.[NotedAgentName],
	E.[NotedAmount],E.[NotedDate]
	FROM [dbo].[Entries] E
	JOIN @Lines L ON E.[LineId] = L.[Id];

	INSERT INTO @ValidationErrors
	EXEC [bll].[Lines_Validate__State_Data]
		@Documents = @Documents, @DocumentLineDefinitionEntries = @DocumentLineDefinitionEntries,
		@Lines = @Lines, @Entries = @Entries, @State = 2,
		@Top = @Top, 
		@IsError = @IsError OUTPUT;
				
	-- Set @IsError
	SET @IsError = CASE WHEN EXISTS(SELECT 1 FROM @ValidationErrors) THEN 1 ELSE 0 END;

	SELECT TOP (@Top) * FROM @ValidationErrors;
END;<|MERGE_RESOLUTION|>--- conflicted
+++ resolved
@@ -27,21 +27,12 @@
 		'[' + CAST([Index] AS NVARCHAR (255)) + ']',
 		N'Error_DocumentHasNoAttachment'
 	FROM @Ids FE
-<<<<<<< HEAD
-	JOIN dbo.Documents D ON FE.[Id] = D.[Id]
-	JOIN dbo.DocumentDefinitions DD ON D.[DefinitionId] = DD.[Id]
-	LEFT JOIN dbo.Attachments A ON D.[Id] = A.[DocumentId]
-	WHERE A.[Id] IS NULL
-	AND DD.Prefix IN (N'RA', N'SA', N'CRSI', N'CRV', N'CSI', N'SRV', N'CPV' )
-	AND D.PostingDate > N'2021.01.08';
-=======
 	JOIN [dbo].[Documents] D ON FE.[Id] = D.[Id]
 	JOIN [dbo].[DocumentDefinitions]  DD ON D.[DefinitionId] = DD.[Id]
 	LEFT JOIN [dbo].[Attachments] A ON D.[Id] = A.[DocumentId]
 	WHERE DD.[HasAttachments] = 1
 	AND A.[Id] IS NULL
 	AND DD.Prefix IN (N'RA', N'SA', N'CRSI', N'CRV', N'CSI', N'SRV', N'CPV' );
->>>>>>> 93cc91f6
 
 	-- Cannot close a document which does not have lines ready to post
 	WITH SatisfactoryDocuments AS (
