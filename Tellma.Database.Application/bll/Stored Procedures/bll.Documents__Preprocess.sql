--- conflicted
+++ resolved
@@ -72,14 +72,8 @@
 	SET E.[ResourceId] = NULL--, E.Quantity = NULL, E.UnitId = NULL
 	FROM @E E
 	JOIN @L L ON E.[LineIndex] = L.[Index] AND E.[DocumentIndex] = L.[DocumentIndex]
-<<<<<<< HEAD
-	JOIN dbo.Accounts A ON E.AccountId = A.Id
-	WHERE A.[CustodyDefinitionId] IS NULL
-	AND E.CenterId NOT IN (SELECT [Id] FROM dbo.Centers WHERE [CenterType] = N'CurrentInventoriesInTransitExpendituresControl')
-=======
 	JOIN [dbo].[Accounts] A ON E.[AccountId] = A.Id
 	WHERE  A.ResourceDefinitionId IS NULL;
->>>>>>> 93cc91f6
 
 	UPDATE E
 	SET E.[NotedRelationId] = NULL
