﻿/* Use Cases
Completed
	- Inserting
	- Updating
	- Deleting
Missing	
	- Activating
	- Deactivating
*/
BEGIN -- Cleanup & Declarations
	DECLARE @R5 [dbo].ResourceList, @R8 [dbo].ResourceList, @R9 [dbo].ResourceList, @R10 [dbo].ResourceList;
	DECLARE  @RP5 [dbo].ResourcePickList,  @RP8 [dbo].ResourcePickList, @RP9 [dbo].ResourcePickList, @RP10 [dbo].ResourcePickList;
	DECLARE @R1Ids dbo.[IdList], @R2Ids dbo.[IdList], @R3Ids dbo.[idList];
	DECLARE @R1IndexedIds dbo.IndexedIdList, @R2IndexedIds dbo.IndexedIdList, @R3IndexedIds dbo.IndexedIdList;

END
	INSERT INTO dbo.ResourceDefinitions ([SortKey],
		[Id],								[Name],									[IfrsResourceClassificationId]) VALUES
	(1,N'property-plant-and-equipment',		N'Property, plant and equipment',		N'PropertyPlantAndEquipment'),
	(2,N'motor-vehicles',					N'Motor vehicles',						N'MotorVehicles'), --
	(3,N'computer-equipment',				N'Computer equipment',					N'ComputerEquipment'), --
	(4,N'investment-property',				N'Investment property',					N'InvestmentProperty'),
	(5,N'intangible-assets',				N'Intangible assets other than goodwill',N'IntangibleAssets'),
	(6,N'financial-assets',					N'Financial assets',					N'FinancialAssets'),
	(7,N'received-checks',					N'Checks (received)',					N'FinancialAssets'), --
	(8,N'investments',						N'Investments',							N'Investments'),	
	(9,N'biological-assets',				N'Biological assets',					N'BiologicalAssets'),
	(10,N'inventories',						N'Inventories',							N'Inventories'),
	(11,N'raw-materials',					N'Raw Materials',						N'RawMaterials'),
<<<<<<< HEAD
	(12,N'unfinished-goods',				N'Work in progress',					N'WorkInProgress'),
	(13,N'steel-products',					N'Steel products',						N'FinishedGoods'), --
	(14,N'plastic-products',				N'Plastic products',					N'FinishedGoods'), --
	(15,N'vehicles',						N'Vehicles',							N'FinishedGoods'), --
	(16,N'spare-parts',						N'Spare parts',							N'Merchandise'), --
	(17,N'cash-and-cash-equivalents',		N'Cash and cash equivalents',			N'CashAndCashEquivalents'),
	(18,N'trade-and-other-receivables',		N'Trade and other receivables',			N'TradeAndOtherReceivables'),
=======
	(12,N'production-supplies',				N'Production Supplies',					N'ProductionSupplies'),
	(13,N'unfinished-goods',				N'Work in progress',					N'WorkInProgress'),
	(14,N'steel-products',					N'Steel products',						N'FinishedGoods'),
	(15,N'plastic-products',				N'Plastic products',					N'FinishedGoods'),
	(16,N'vehicles',						N'Vehicles',							N'FinishedGoods'),
	(17,N'spare-parts',						N'Spare parts',							N'SpareParts'),
	(18,N'cash-and-cash-equivalents',		N'Cash and cash equivalents',			N'CashAndCashEquivalents'),
>>>>>>> f5a39f4b
	(19,N'financial-liabilities',			N'Financial liabilities',				N'FinancialLiabilities'),
	(20,N'issued-checks',					N'Checks (issued)',						N'FinancialLiabilities'),
	(21,N'issued-letters-of-credit',		N'Letters of credit (issued)',			N'FinancialLiabilities')
	;

	UPDATE RC_Child -- Fix Parent Id
	SET RC_Child.ParentId = RC_Parent.Id
	FROM dbo.ResourceClassifications RC_Child
	JOIN dbo.ResourceClassifications RC_Parent 
	ON RC_Child.[ParentNode] = RC_Parent.[Node]
	AND RC_Child.[ResourceDefinitionId] = RC_Parent.[ResourceDefinitionId];
BEGIN -- Inserting

	:r .\07_Resources_PropertyPlantAndEquipment.sql
	:r .\07_Resources_ComputerEquipment.sql
	:r .\07_Resources_FinancialAssets.sql
	:r .\07_Resources_ReceivedChecks.sql
	:r .\07_Resources_RawMaterials.sql
	:r .\07_Resources_ProductionSupplies.sql
	:r .\07_Resources_SteelProducts.sql
	:r .\07_Resources_Vehicles.sql
	:r .\07_Resources_Cash.sql
	:r .\07_Resources_FinancialLiabilities.sql
	
	IF @DebugResources = 1
	BEGIN
	--	SELECT * FROM dbo.[ResourceDefinitions];
		SELECT	RD.[Id] AS [ResourceDefinitionId], RC.[Id], RC.[ParentId], RC.[Node].ToString() As [Path],
				REPLICATE(N'    ', RC.[Node].GetLevel() - 1) + RC.[Name] AS [Name],
				RC.[Code], RC.[IsActive], RC.[IsLeaf]
		FROM dbo.ResourceClassifications RC
		RIGHT JOIN dbo.ResourceDefinitions RD ON RC.ResourceDefinitionId = RD.Id ORDER BY RD.[SortKey], [ResourceDefinitionId], [Node];
		INSERT INTO @R2Ids SELECT [Id] FROM dbo.Resources;
	--	EXEC rpt.[sp_ResourcesPicks] @R2Ids;
	END

	--(6, N'general-goods',		N'Teddy bear',			NULL,		NULL,			@pcsUnit),


--INSERT INTO @R1 ([Index],
--[IfrsResourceClassificationId],	[Name],		[Code],	[SystemCode], [UnitId]) VALUES
--	(11, N'general-goods',		N'Cotton',	NULL,	NULL,		@KgUnit);



--INSERT INTO @R1 ([Index],
--[IfrsResourceClassificationId],	[Name],					[Code],		[SystemCode],	[UnitId]) VALUES
--	(14, N'wages-and-salaries',	N'Basic',			NULL,		N'Basic',		@moUnit),
--	(15, N'wages-and-salaries',	N'Transportation',	NULL,		N'Transportation',@moUnit),
--	(16, N'wages-and-salaries',	N'Holiday Overtime',NULL,		N'HolidayOvertime',@hrUnit),
--	(17, N'wages-and-salaries',	N'Rest Overtime',	NULL,		N'RestOvertime',@hrUnit),
--	(18, N'wages-and-salaries',	N'Labor (hourly)',	NULL,		N'LaborHourly',	@hrUnit),
--	(19, N'wages-and-salaries',	N'Labor (daily)',	NULL,		N'LaborDaily',	@dayUnit),
--	(20, N'PPEServices',		N'Girgi Office',	N'Goff',	NULL,			@moUnit),
--	(21, N'PPEServices',		N'Car 101 - Svc',	N'101D',	NULL,			@moUnit),
--	(22, N'PPEServices',		N'Car 102 - Svc',	N'102D',	NULL,			@dayUnit);

--	EXEC [api].[Resources__Save]
--		@Resources = @R1,
--		@Picks = @RP1,
--		@ValidationErrorsJson = @ValidationErrorsJson OUTPUT;

--	IF @ValidationErrorsJson IS NOT NULL 
--	BEGIN
--		Print 'Inserting Resources'
--		GOTO Err_Label;
--	END;
--	IF @DebugResources = 1
--	BEGIN
--		--SELECT * FROM dbo.Resources;
--		INSERT INTO @R1Ids SELECT [Id] FROM dbo.Resources;
--		EXEC rpt.[sp_ResourcesPicks] @R1Ids;
--	END
END

--BEGIN -- Updating
--	INSERT INTO @R2 ([Index],
--		[Id], [UnitId], [IfrsResourceClassificationId], [Name], [Code], [SystemCode],
--		[CurrencyId], [MassUnitId], [VolumeUnitId], [AreaUnitId], [LengthUnitId], [TimeUnitId], [CountUnitId]
--	)
--	SELECT ROW_NUMBER() OVER (ORDER BY [Id]),
--		[Id], [UnitId], [ResourceType], [Name], [Code], [SystemCode],
--		[CurrencyId], [MassUnitId], [VolumeUnitId], [AreaUnitId], [LengthUnitId], [TimeUnitId], [CountUnitId]
--	FROM [dbo].Resources
--	WHERE [Name] IN (N'Toyota Camry 2018')
--	INSERT INTO @RP2 ( [ResourceIndex], [Id], [ResourceId],	[Code], [ProductionDate])
--	SELECT				R2.[Index], RI.[Id], RI.[ResourceId],  RI.[Code], RI.[ProductionDate]
--	FROM [dbo].[ResourcePicks] RI
--	JOIN @R2 R2 ON RI.ResourceId = R2.[Id]
--	WHERE ResourceId IN (SELECT [Id] FROM @R2);

--	UPDATE @R2
--	SET 
--		[Name] = [Name] + N' - (New)';

--	DELETE FROM @RP2 WHERE [Code] = N'199';

--	EXEC [api].[Resources__Save]
--		@Resources = @R2,
--		@Picks = @RP2,
--		@ValidationErrorsJson = @ValidationErrorsJson OUTPUT;

--	IF @ValidationErrorsJson IS NOT NULL 
--	BEGIN
--		Print 'Updating Resources'
--		GOTO Err_Label;
--	END
--	IF @DebugResources = 1
--	BEGIN
--		--SELECT * FROM @R2;
--		--SELECT * FROM @RP2;
--		INSERT INTO @R2Ids SELECT [Id] FROM dbo.Resources;
--		EXEC rpt.[sp_ResourcesPicks] @R2Ids;
--	END
--END

--BEGIN -- Deleting
--	INSERT INTO @R3 ([Index],
--		[Id], [UnitId], [IfrsResourceClassificationId], [Name], [Code], [SystemCode],
--		[CurrencyId], [MassUnitId]	, [VolumeUnitId], [AreaUnitId], [LengthUnitId], [TimeUnitId], [CountUnitId]
--	)
--	SELECT ROW_NUMBER() OVER (ORDER BY [Id]),
--		[Id], [UnitId], [ResourceType], [Name], [Code], [SystemCode],
--		[CurrencyId], [MassUnitId]	, [VolumeUnitId], [AreaUnitId], [LengthUnitId], [TimeUnitId], [CountUnitId]
--	FROM [dbo].Resources
--	WHERE [Name] LIKE N'Fake%';

--	INSERT INTO @R3IndexedIds SELECT [Index], [Id] FROM @R3

--	EXEC [api].[Resources__Delete]
--		@IndexedIds = @R3IndexedIds,
--		@ValidationErrorsJson = @ValidationErrorsJson OUTPUT;

--	IF @ValidationErrorsJson IS NOT NULL 
--	BEGIN
--		Print 'Deleting Resources'
--		GOTO Err_Label;
--	END
--	IF @DebugResources = 1
--	BEGIN
--		INSERT INTO @R3Ids SELECT [Id] FROM dbo.Resources;
--		EXEC rpt.[sp_ResourcesPicks] @R3Ids;
--	END
--END 

DECLARE @ETB int, @USD int, @CommonStock int;
DECLARE @Camry2018 int, @Cotton int, @TeddyBear int, @Car1 int, @Car2 int;
--DECLARE @HOvertime int, @ROvertime int, @Basic int, @Transportation int, 
--		@LaborHourly int, @LaborDaily int, @Car1Svc int, @GOff int;
DECLARE @HR1000x1_9 INT, @CR1000x1_4 INT;
DECLARE @Oil INT, @Diesel INT;

SELECT 
	@ETB = (SELECT [Id] FROM [dbo].[Resources] WHERE [Code] = N'ETB'), 
	@USD = (SELECT [Id] FROM [dbo].[Resources] WHERE [Code] = N'USD'),
	@Camry2018 = (SELECT [Id] FROM [dbo].[Resources] WHERE [Name] = N'Toyota Camry 2018'),
	@Car1 = (SELECT [Id] FROM [dbo].[ResourcePicks] WHERE [Code] = N'101'),
	@Car2 = (SELECT [Id] FROM [dbo].[ResourcePicks] WHERE [Code] = N'102'),
	--@Car1Svc = (SELECT [Id] FROM [dbo].[Resources] WHERE [Code] = N'101D'),
	--@GOff = (SELECT [Id] FROM [dbo].[Resources] WHERE [Code] = N'Goff'),
	@Cotton = (SELECT [Id] FROM [dbo].[Resources] WHERE [Name] = N'Cotton'),
	@TeddyBear = (SELECT [Id] FROM [dbo].[Resources] WHERE [Name] = N'Teddy bear'),
	@CommonStock = (SELECT [Id] FROM [dbo].[Resources] WHERE [Name] = N'Common Stock'),
	--@HOvertime = (SELECT [Id] FROM [dbo].[Resources] WHERE [SystemCode] = N'HolidayOvertime'),
	--@ROvertime = (SELECT [Id] FROM [dbo].[Resources] WHERE [SystemCode] = N'RestOvertime'),
	--@Basic = (SELECT [Id] FROM [dbo].[Resources] WHERE [Name] = N'Basic'),
	--@Transportation = (SELECT [Id] FROM [dbo].[Resources] WHERE [Name] = N'Transportation'),
	--@LaborHourly = (SELECT [Id] FROM [dbo].[Resources] WHERE [SystemCode] = N'LaborHourly'),
	--@LaborDaily = (SELECT [Id] FROM [dbo].[Resources] WHERE [SystemCode] = N'LaborDaily'),
	@HR1000x1_9 = (SELECT [Id] FROM [dbo].[Resources] WHERE [Code] = N'HR1000x1.9'),
	@CR1000x1_4 = (SELECT [Id] FROM [dbo].[Resources] WHERE [Code] = N'CR1000x1.4'),
	@Oil = (SELECT [Id] FROM [dbo].[Resources] WHERE [Name] = N'Oil'),
	@Diesel = (SELECT [Id] FROM [dbo].[Resources] WHERE [Name] = N'Diesel');<|MERGE_RESOLUTION|>--- conflicted
+++ resolved
@@ -17,25 +17,16 @@
 	INSERT INTO dbo.ResourceDefinitions ([SortKey],
 		[Id],								[Name],									[IfrsResourceClassificationId]) VALUES
 	(1,N'property-plant-and-equipment',		N'Property, plant and equipment',		N'PropertyPlantAndEquipment'),
-	(2,N'motor-vehicles',					N'Motor vehicles',						N'MotorVehicles'), --
-	(3,N'computer-equipment',				N'Computer equipment',					N'ComputerEquipment'), --
+	(2,N'motor-vehicles',					N'Motor vehicles',						N'MotorVehicles'),
+	(3,N'computer-equipment',				N'Computer equipment',					N'ComputerEquipment'),
 	(4,N'investment-property',				N'Investment property',					N'InvestmentProperty'),
 	(5,N'intangible-assets',				N'Intangible assets other than goodwill',N'IntangibleAssets'),
 	(6,N'financial-assets',					N'Financial assets',					N'FinancialAssets'),
-	(7,N'received-checks',					N'Checks (received)',					N'FinancialAssets'), --
+	(7,N'received-checks',					N'Checks (received)',					N'FinancialAssets'),
 	(8,N'investments',						N'Investments',							N'Investments'),	
 	(9,N'biological-assets',				N'Biological assets',					N'BiologicalAssets'),
 	(10,N'inventories',						N'Inventories',							N'Inventories'),
 	(11,N'raw-materials',					N'Raw Materials',						N'RawMaterials'),
-<<<<<<< HEAD
-	(12,N'unfinished-goods',				N'Work in progress',					N'WorkInProgress'),
-	(13,N'steel-products',					N'Steel products',						N'FinishedGoods'), --
-	(14,N'plastic-products',				N'Plastic products',					N'FinishedGoods'), --
-	(15,N'vehicles',						N'Vehicles',							N'FinishedGoods'), --
-	(16,N'spare-parts',						N'Spare parts',							N'Merchandise'), --
-	(17,N'cash-and-cash-equivalents',		N'Cash and cash equivalents',			N'CashAndCashEquivalents'),
-	(18,N'trade-and-other-receivables',		N'Trade and other receivables',			N'TradeAndOtherReceivables'),
-=======
 	(12,N'production-supplies',				N'Production Supplies',					N'ProductionSupplies'),
 	(13,N'unfinished-goods',				N'Work in progress',					N'WorkInProgress'),
 	(14,N'steel-products',					N'Steel products',						N'FinishedGoods'),
@@ -43,7 +34,6 @@
 	(16,N'vehicles',						N'Vehicles',							N'FinishedGoods'),
 	(17,N'spare-parts',						N'Spare parts',							N'SpareParts'),
 	(18,N'cash-and-cash-equivalents',		N'Cash and cash equivalents',			N'CashAndCashEquivalents'),
->>>>>>> f5a39f4b
 	(19,N'financial-liabilities',			N'Financial liabilities',				N'FinancialLiabilities'),
 	(20,N'issued-checks',					N'Checks (issued)',						N'FinancialLiabilities'),
 	(21,N'issued-letters-of-credit',		N'Letters of credit (issued)',			N'FinancialLiabilities')
