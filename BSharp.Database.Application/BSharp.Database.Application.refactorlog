﻿<?xml version="1.0" encoding="utf-8"?>
<Operations Version="1.0" xmlns="http://schemas.microsoft.com/sqlserver/dac/Serialization/2012/02">
  <Operation Name="Rename Refactor" Key="7dddb7fd-91e4-452d-9ec3-44b493ea2e20" ChangeDateTime="08/28/2019 15:15:53">
    <Property Name="ElementName" Value="[dbo].[Accounts].[DefaultResponsibilityCenterId]" />
    <Property Name="ElementType" Value="SqlSimpleColumn" />
    <Property Name="ParentElementName" Value="[dbo].[Accounts]" />
    <Property Name="ParentElementType" Value="SqlTable" />
    <Property Name="NewName" Value="[ResponsibilityCenterId]" />
  </Operation>
  <Operation Name="Move Schema" Key="6c074c0d-de8c-4551-94f3-27c99fa237c1" ChangeDateTime="08/28/2019 17:27:39">
    <Property Name="ElementName" Value="[dbo].[api_Agents__Save]" />
    <Property Name="ElementType" Value="SqlProcedure" />
    <Property Name="NewSchema" Value="api" />
    <Property Name="IsNewSchemaExternal" Value="False" />
  </Operation>
  <Operation Name="Rename Refactor" Key="5af3f32a-95a7-4182-8247-4b29d42b103f" ChangeDateTime="08/28/2019 17:27:54">
    <Property Name="ElementName" Value="[api].[api_Agents__Save]" />
    <Property Name="ElementType" Value="SqlProcedure" />
    <Property Name="ParentElementName" Value="[api]" />
    <Property Name="ParentElementType" Value="SqlSchema" />
    <Property Name="NewName" Value="[Agents__Save]" />
  </Operation>
  <Operation Name="Move Schema" Key="92918d6a-0ac4-44ab-be20-2a6ef0c48573" ChangeDateTime="08/28/2019 17:28:41">
    <Property Name="ElementName" Value="[dbo].[bll_Agents_Validate__Save]" />
    <Property Name="ElementType" Value="SqlProcedure" />
    <Property Name="NewSchema" Value="bll" />
    <Property Name="IsNewSchemaExternal" Value="False" />
  </Operation>
  <Operation Name="Rename Refactor" Key="00be849e-443a-4315-8ad7-08c8cfe8299d" ChangeDateTime="08/28/2019 17:28:56">
    <Property Name="ElementName" Value="[bll].[bll_Agents_Validate__Save]" />
    <Property Name="ElementType" Value="SqlProcedure" />
    <Property Name="ParentElementName" Value="[bll]" />
    <Property Name="ParentElementType" Value="SqlSchema" />
    <Property Name="NewName" Value="[Agents_Validate__Save]" />
  </Operation>
  <Operation Name="Rename Refactor" Key="9b0eda2c-6303-449a-bc5f-a9311f42659c" ChangeDateTime="08/28/2019 14:57:32">
    <Property Name="ElementName" Value="[rpt].[MeasurementUnits]" />
    <Property Name="ElementType" Value="SqlInlineTableValuedFunction" />
    <Property Name="ParentElementName" Value="[rpt]" />
    <Property Name="ParentElementType" Value="SqlSchema" />
    <Property Name="NewName" Value="[MeasurementUnits__Select]" />
  </Operation>
  <Operation Name="Rename Refactor" Key="60001ba6-c884-43c0-b035-1085394b8aea" ChangeDateTime="08/31/2019 12:50:23">
    <Property Name="ElementName" Value="[dbo].[FK_Users__AgentId]" />
    <Property Name="ElementType" Value="SqlForeignKeyConstraint" />
    <Property Name="ParentElementName" Value="[dbo].[Users]" />
    <Property Name="ParentElementType" Value="SqlTable" />
    <Property Name="NewName" Value="[FK_Users__Id]" />
  </Operation>
  <Operation Name="Rename Refactor" Key="43efd8eb-d5b7-4f64-a3b1-02cc2ab712ce" ChangeDateTime="08/31/2019 16:01:15">
    <Property Name="ElementName" Value="[dbo].[CK_Documents__Duration]" />
    <Property Name="ElementType" Value="SqlCheckConstraint" />
    <Property Name="ParentElementName" Value="[dbo].[Documents]" />
    <Property Name="ParentElementType" Value="SqlTable" />
    <Property Name="NewName" Value="[CK_Documents__Frequency]" />
  </Operation>
  <Operation Name="Rename Refactor" Key="b8941248-f91e-4756-8ff4-ce849a0d5907" ChangeDateTime="09/03/2019 03:53:02">
    <Property Name="ElementName" Value="[dbo].[Accounts].[IsFixedResourceId]" />
    <Property Name="ElementType" Value="SqlSimpleColumn" />
    <Property Name="ParentElementName" Value="[dbo].[Accounts]" />
    <Property Name="ParentElementType" Value="SqlTable" />
    <Property Name="NewName" Value="[IsSingleResourceId]" />
  </Operation>
  <Operation Name="Rename Refactor" Key="8164c363-e73e-4dc8-a17b-9cf7ff3d2dc0" ChangeDateTime="09/03/2019 03:54:57">
    <Property Name="ElementName" Value="[dbo].[Accounts].[IsSingleResourceId]" />
    <Property Name="ElementType" Value="SqlSimpleColumn" />
    <Property Name="ParentElementName" Value="[dbo].[Accounts]" />
    <Property Name="ParentElementType" Value="SqlTable" />
    <Property Name="NewName" Value="[HasSingleResourceId]" />
  </Operation>
  <Operation Name="Rename Refactor" Key="9d25d83e-ebfc-438f-8ac9-0a5062ef43ba" ChangeDateTime="09/03/2019 03:55:12">
    <Property Name="ElementName" Value="[dbo].[Accounts].[IsSingleAgentId]" />
    <Property Name="ElementType" Value="SqlSimpleColumn" />
    <Property Name="ParentElementName" Value="[dbo].[Accounts]" />
    <Property Name="ParentElementType" Value="SqlTable" />
    <Property Name="NewName" Value="[HasSingleAgentId]" />
  </Operation>
  <Operation Name="Rename Refactor" Key="1174b54d-535d-4738-a39f-973b3aa3e1d0" ChangeDateTime="09/03/2019 16:37:38">
    <Property Name="ElementName" Value="[dbo].[ResourceInstances]" />
    <Property Name="ElementType" Value="SqlTable" />
    <Property Name="ParentElementName" Value="[dbo]" />
    <Property Name="ParentElementType" Value="SqlSchema" />
    <Property Name="NewName" Value="[ResourcePicks]" />
  </Operation>
  <Operation Name="Rename Refactor" Key="a17d230f-c8ac-45d7-9ed9-748ed4e2a2d8" ChangeDateTime="09/03/2019 16:38:07">
    <Property Name="ElementName" Value="[dbo].[ResourceInstanceList]" />
    <Property Name="ElementType" Value="SqlTableType" />
    <Property Name="ParentElementName" Value="[dbo]" />
    <Property Name="ParentElementType" Value="SqlSchema" />
    <Property Name="NewName" Value="[ResourcePickList]" />
  </Operation>
  <Operation Name="Rename Refactor" Key="a38f5bbb-8ee8-49f2-8325-e20add540580" ChangeDateTime="09/06/2019 15:24:53">
    <Property Name="ElementName" Value="[dbo].[Resources].[ValueMeasure]" />
    <Property Name="ElementType" Value="SqlSimpleColumn" />
    <Property Name="ParentElementName" Value="[dbo].[Resources]" />
    <Property Name="ParentElementType" Value="SqlTable" />
    <Property Name="NewName" Value="[PrimaryUnitTypeId]" />
  </Operation>
  <Operation Name="Rename Refactor" Key="d64453d9-6394-4536-93c3-a914a3cdf068" ChangeDateTime="09/07/2019 07:39:28">
    <Property Name="ElementName" Value="[dbo].[Resources].[UnitMoney]" />
    <Property Name="ElementType" Value="SqlSimpleColumn" />
    <Property Name="ParentElementName" Value="[dbo].[Resources]" />
    <Property Name="ParentElementType" Value="SqlTable" />
    <Property Name="NewName" Value="[UnitMonetaryValue]" />
  </Operation>
  <Operation Name="Rename Refactor" Key="d013b3d3-68ec-4818-80ea-cd004e81fd07" ChangeDateTime="09/07/2019 15:35:07">
    <Property Name="ElementName" Value="[rpt].[sp_ResourcesInstances]" />
    <Property Name="ElementType" Value="SqlProcedure" />
    <Property Name="ParentElementName" Value="[rpt]" />
    <Property Name="ParentElementType" Value="SqlSchema" />
    <Property Name="NewName" Value="[sp_ResourcesPicks]" />
  </Operation>
  <Operation Name="Rename Refactor" Key="86f91e20-6e20-42b8-8456-5da6311368e6" ChangeDateTime="09/03/2019 10:16:35">
    <Property Name="ElementName" Value="[dbo].[dal_Agents__Activate]" />
    <Property Name="ElementType" Value="SqlProcedure" />
    <Property Name="ParentElementName" Value="[dbo]" />
    <Property Name="ParentElementType" Value="SqlSchema" />
    <Property Name="NewName" Value="[Agents__Activate]" />
  </Operation>
  <Operation Name="Rename Refactor" Key="c3d80e8f-413b-4f1e-8654-bef69e72c927" ChangeDateTime="09/04/2019 16:21:39">
    <Property Name="ElementName" Value="[dbo].[dal_Roles__Activate]" />
    <Property Name="ElementType" Value="SqlProcedure" />
    <Property Name="ParentElementName" Value="[dbo]" />
    <Property Name="ParentElementType" Value="SqlSchema" />
    <Property Name="NewName" Value="[Roles__Activate]" />
  </Operation>
  <Operation Name="Rename Refactor" Key="e46919a2-d980-4fc8-9313-1618877da200" ChangeDateTime="09/04/2019 16:29:08">
    <Property Name="ElementName" Value="[dbo].[bll_Roles_Validate__Save]" />
    <Property Name="ElementType" Value="SqlProcedure" />
    <Property Name="ParentElementName" Value="[dbo]" />
    <Property Name="ParentElementType" Value="SqlSchema" />
    <Property Name="NewName" Value="[Roles_Validate__Save]" />
  </Operation>
  <Operation Name="Rename Refactor" Key="e68d91c4-dc21-49a0-9322-01fa619ce32a" ChangeDateTime="09/08/2019 04:45:31">
    <Property Name="ElementName" Value="[dbo].[ResourcePicks].[MoneyAmount]" />
    <Property Name="ElementType" Value="SqlSimpleColumn" />
    <Property Name="ParentElementName" Value="[dbo].[ResourcePicks]" />
    <Property Name="ParentElementType" Value="SqlTable" />
    <Property Name="NewName" Value="[MonetaryValue]" />
  </Operation>
  <Operation Name="Rename Refactor" Key="1129d69a-507c-4b43-9eba-c1d115d70561" ChangeDateTime="09/08/2019 05:13:54">
    <Property Name="ElementName" Value="[dbo].[DocumentLineEntries].[MoneyAmount]" />
    <Property Name="ElementType" Value="SqlSimpleColumn" />
    <Property Name="ParentElementName" Value="[dbo].[DocumentLineEntries]" />
    <Property Name="ParentElementType" Value="SqlTable" />
    <Property Name="NewName" Value="[MonetaryValue]" />
  </Operation>
  <Operation Name="Rename Refactor" Key="a56c5422-385e-48cc-b484-72663101121f" ChangeDateTime="09/08/2019 05:19:02">
    <Property Name="ElementName" Value="[dbo].[Plans].[MoneyAmount]" />
    <Property Name="ElementType" Value="SqlSimpleColumn" />
    <Property Name="ParentElementName" Value="[dbo].[Plans]" />
    <Property Name="ParentElementType" Value="SqlTable" />
    <Property Name="NewName" Value="[MonetaryValue]" />
  </Operation>
  <Operation Name="Rename Refactor" Key="9288e29d-2d19-4ab8-a48e-8456580cdf24" ChangeDateTime="09/08/2019 10:42:59">
    <Property Name="ElementName" Value="[dbo].[Resources].[ResourceType]" />
    <Property Name="ElementType" Value="SqlSimpleColumn" />
    <Property Name="ParentElementName" Value="[dbo].[Resources]" />
    <Property Name="ParentElementType" Value="SqlTable" />
    <Property Name="NewName" Value="[IfrsClassificationId]" />
  </Operation>
  <Operation Name="Rename Refactor" Key="e65a1159-5838-4584-b943-f223730fed05" ChangeDateTime="09/08/2019 15:18:40">
    <Property Name="ElementName" Value="[dbo].[Accounts].[IfrsClassificationId]" />
    <Property Name="ElementType" Value="SqlSimpleColumn" />
    <Property Name="ParentElementName" Value="[dbo].[Accounts]" />
    <Property Name="ParentElementType" Value="SqlTable" />
    <Property Name="NewName" Value="[IfrsAccountClassificationId]" />
  </Operation>
  <Operation Name="Rename Refactor" Key="3ca1e965-de06-4e53-b130-160d8769faf3" ChangeDateTime="09/08/2019 15:19:20">
    <Property Name="ElementName" Value="[dbo].[Resources].[IfrsClassificationId]" />
    <Property Name="ElementType" Value="SqlSimpleColumn" />
    <Property Name="ParentElementName" Value="[dbo].[Resources]" />
    <Property Name="ParentElementType" Value="SqlTable" />
    <Property Name="NewName" Value="[IfrsResourceClassificationId]" />
  </Operation>
  <Operation Name="Rename Refactor" Key="d997b49d-9847-47ed-ac68-398edaf567d5" ChangeDateTime="09/08/2019 15:42:21">
    <Property Name="ElementName" Value="[dbo].[ResourcePicks].[InstanceLookup1Id]" />
    <Property Name="ElementType" Value="SqlSimpleColumn" />
    <Property Name="ParentElementName" Value="[dbo].[ResourcePicks]" />
    <Property Name="ParentElementType" Value="SqlTable" />
    <Property Name="NewName" Value="[PickLookup1Id]" />
  </Operation>
  <Operation Name="Rename Refactor" Key="2664975d-7558-42fd-a74f-6c232ba89671" ChangeDateTime="09/08/2019 15:42:34">
    <Property Name="ElementName" Value="[dbo].[ResourcePicks].[InstanceLookup2Id]" />
    <Property Name="ElementType" Value="SqlSimpleColumn" />
    <Property Name="ParentElementName" Value="[dbo].[ResourcePicks]" />
    <Property Name="ParentElementType" Value="SqlTable" />
    <Property Name="NewName" Value="[PickLookup2Id]" />
  </Operation>
  <Operation Name="Rename Refactor" Key="3ef6c58a-d45e-419a-aaee-0ee3e6c3782a" ChangeDateTime="09/08/2019 15:42:47">
    <Property Name="ElementName" Value="[dbo].[ResourcePicks].[InstanceLookup3Id]" />
    <Property Name="ElementType" Value="SqlSimpleColumn" />
    <Property Name="ParentElementName" Value="[dbo].[ResourcePicks]" />
    <Property Name="ParentElementType" Value="SqlTable" />
    <Property Name="NewName" Value="[PickLookup3Id]" />
  </Operation>
  <Operation Name="Rename Refactor" Key="6cca315a-4467-4822-af7a-96ac9d6079e5" ChangeDateTime="09/08/2019 15:43:00">
    <Property Name="ElementName" Value="[dbo].[ResourcePicks].[InstanceLookup4Id]" />
    <Property Name="ElementType" Value="SqlSimpleColumn" />
    <Property Name="ParentElementName" Value="[dbo].[ResourcePicks]" />
    <Property Name="ParentElementType" Value="SqlTable" />
    <Property Name="NewName" Value="[PickLookup4Id]" />
  </Operation>
  <Operation Name="Rename Refactor" Key="1eb56180-02e3-466f-a453-d740709c2ee2" ChangeDateTime="09/08/2019 15:43:13">
    <Property Name="ElementName" Value="[dbo].[ResourcePicks].[InstanceLookup5Id]" />
    <Property Name="ElementType" Value="SqlSimpleColumn" />
    <Property Name="ParentElementName" Value="[dbo].[ResourcePicks]" />
    <Property Name="ParentElementType" Value="SqlTable" />
    <Property Name="NewName" Value="[PickLookup5Id]" />
  </Operation>
  <Operation Name="Rename Refactor" Key="eac2347e-06be-46ee-bf14-6d9b47519ee5" ChangeDateTime="09/08/2019 15:51:04">
    <Property Name="ElementName" Value="[dbo].[ResourcePicks].[InstanceString1]" />
    <Property Name="ElementType" Value="SqlSimpleColumn" />
    <Property Name="ParentElementName" Value="[dbo].[ResourcePicks]" />
    <Property Name="ParentElementType" Value="SqlTable" />
    <Property Name="NewName" Value="[ResourcePickString1]" />
  </Operation>
  <Operation Name="Rename Refactor" Key="eea8cdbb-1446-4a3e-a1ba-5fda6dbd4ece" ChangeDateTime="09/08/2019 15:51:23">
    <Property Name="ElementName" Value="[dbo].[ResourcePicks].[InstanceString2]" />
    <Property Name="ElementType" Value="SqlSimpleColumn" />
    <Property Name="ParentElementName" Value="[dbo].[ResourcePicks]" />
    <Property Name="ParentElementType" Value="SqlTable" />
    <Property Name="NewName" Value="[ResourcePickString2]" />
  </Operation>
  <Operation Name="Rename Refactor" Key="2b0d53b4-dbf0-4974-861e-a27fed1d738d" ChangeDateTime="09/08/2019 15:51:51">
    <Property Name="ElementName" Value="[dbo].[ResourcePicks].[PickLookup1Id]" />
    <Property Name="ElementType" Value="SqlSimpleColumn" />
    <Property Name="ParentElementName" Value="[dbo].[ResourcePicks]" />
    <Property Name="ParentElementType" Value="SqlTable" />
    <Property Name="NewName" Value="[ResourcePickLookup1Id]" />
  </Operation>
  <Operation Name="Rename Refactor" Key="f368ac2d-89fb-4ea8-906d-7e743d486bd2" ChangeDateTime="09/08/2019 17:11:07">
    <Property Name="ElementName" Value="[dbo].[Resources].[IfrsResourceClassificationId]" />
    <Property Name="ElementType" Value="SqlSimpleColumn" />
    <Property Name="ParentElementName" Value="[dbo].[Resources]" />
    <Property Name="ParentElementType" Value="SqlTable" />
    <Property Name="NewName" Value="[ResourceType]" />
  </Operation>
  <Operation Name="Rename Refactor" Key="2008081d-ef37-4afd-a79f-d452b7503eba" ChangeDateTime="09/08/2019 17:12:44">
    <Property Name="ElementName" Value="[dbo].[Resources].[CustomClassificationId]" />
    <Property Name="ElementType" Value="SqlSimpleColumn" />
    <Property Name="ParentElementName" Value="[dbo].[Resources]" />
    <Property Name="ParentElementType" Value="SqlTable" />
    <Property Name="NewName" Value="[ResourceClassificationId]" />
  </Operation>
  <Operation Name="Rename Refactor" Key="aaf2484b-5f5a-4e9f-8538-a7010fa511e2" ChangeDateTime="09/09/2019 00:01:05">
    <Property Name="ElementName" Value="[dbo].[Accounts].[HasSingleAgentId]" />
    <Property Name="ElementType" Value="SqlSimpleColumn" />
    <Property Name="ParentElementName" Value="[dbo].[Accounts]" />
    <Property Name="ParentElementType" Value="SqlTable" />
    <Property Name="NewName" Value="[IsMultiAgent]" />
  </Operation>
  <Operation Name="Rename Refactor" Key="93b632da-1498-4792-a330-eef457a23daa" ChangeDateTime="09/09/2019 00:02:44">
    <Property Name="ElementName" Value="[dbo].[Accounts].[HasSingleResourceId]" />
    <Property Name="ElementType" Value="SqlSimpleColumn" />
    <Property Name="ParentElementName" Value="[dbo].[Accounts]" />
    <Property Name="ParentElementType" Value="SqlTable" />
    <Property Name="NewName" Value="[IsMultiResource]" />
  </Operation>
  <Operation Name="Rename Refactor" Key="6ff98e90-08c7-4a31-828f-3665836cde54" ChangeDateTime="09/09/2019 00:03:37">
    <Property Name="ElementName" Value="[dbo].[Accounts].[AgentId]" />
    <Property Name="ElementType" Value="SqlSimpleColumn" />
    <Property Name="ParentElementName" Value="[dbo].[Accounts]" />
    <Property Name="ParentElementType" Value="SqlTable" />
    <Property Name="NewName" Value="[DefaultAgentId]" />
  </Operation>
  <Operation Name="Rename Refactor" Key="8ef03a7c-e377-48d0-b60a-f3e47273965e" ChangeDateTime="09/09/2019 00:05:59">
    <Property Name="ElementName" Value="[dbo].[Accounts].[ResponsibilityCenterId]" />
    <Property Name="ElementType" Value="SqlSimpleColumn" />
    <Property Name="ParentElementName" Value="[dbo].[Accounts]" />
    <Property Name="ParentElementType" Value="SqlTable" />
    <Property Name="NewName" Value="[DefaultResponsibilityCenterId]" />
  </Operation>
  <Operation Name="Rename Refactor" Key="78947530-6ecd-4365-872f-80447ae16511" ChangeDateTime="09/09/2019 00:09:38">
    <Property Name="ElementName" Value="[dbo].[Accounts].[DefaultAgentId]" />
    <Property Name="ElementType" Value="SqlSimpleColumn" />
    <Property Name="ParentElementName" Value="[dbo].[Accounts]" />
    <Property Name="ParentElementType" Value="SqlTable" />
    <Property Name="NewName" Value="[AgentId]" />
  </Operation>
  <Operation Name="Rename Refactor" Key="6a81ed3f-0853-491d-a451-e0482aebf422" ChangeDateTime="09/09/2019 00:10:08">
    <Property Name="ElementName" Value="[dbo].[Accounts].[DefaultResponsibilityCenterId]" />
    <Property Name="ElementType" Value="SqlSimpleColumn" />
    <Property Name="ParentElementName" Value="[dbo].[Accounts]" />
    <Property Name="ParentElementType" Value="SqlTable" />
    <Property Name="NewName" Value="[ResponsibilityCenterId]" />
  </Operation>
  <Operation Name="Rename Refactor" Key="4f8b008b-655b-4808-a603-0144e641fdf5" ChangeDateTime="09/09/2019 00:10:26">
    <Property Name="ElementName" Value="[dbo].[Accounts].[DefaultResourceId]" />
    <Property Name="ElementType" Value="SqlSimpleColumn" />
    <Property Name="ParentElementName" Value="[dbo].[Accounts]" />
    <Property Name="ParentElementType" Value="SqlTable" />
    <Property Name="NewName" Value="[ResourceId]" />
  </Operation>
  <Operation Name="Rename Refactor" Key="29d49301-939c-4cf3-9d53-2f862bcd00a7" ChangeDateTime="09/09/2019 00:13:48">
    <Property Name="ElementName" Value="[dbo].[Accounts].[IsMultiEntryClassificationId]" />
    <Property Name="ElementType" Value="SqlSimpleColumn" />
    <Property Name="ParentElementName" Value="[dbo].[Accounts]" />
    <Property Name="ParentElementType" Value="SqlTable" />
    <Property Name="NewName" Value="[IsMultiEntryClassification]" />
  </Operation>
  <Operation Name="Rename Refactor" Key="082c476b-c301-413a-8bca-98450851bbc5" ChangeDateTime="09/09/2019 00:15:26">
    <Property Name="ElementName" Value="[dbo].[Accounts].[DefaultDebitIfrsEntryClassificationId]" />
    <Property Name="ElementType" Value="SqlSimpleColumn" />
    <Property Name="ParentElementName" Value="[dbo].[Accounts]" />
    <Property Name="ParentElementType" Value="SqlTable" />
    <Property Name="NewName" Value="[DebitIfrsEntryClassificationId]" />
  </Operation>
  <Operation Name="Rename Refactor" Key="a9495f4b-6840-440e-965e-bfe33147ecb2" ChangeDateTime="09/09/2019 00:16:27">
    <Property Name="ElementName" Value="[dbo].[Accounts].[DefaultCreditIfrsEntryClassificationId]" />
    <Property Name="ElementType" Value="SqlSimpleColumn" />
    <Property Name="ParentElementName" Value="[dbo].[Accounts]" />
    <Property Name="ParentElementType" Value="SqlTable" />
    <Property Name="NewName" Value="[CreditIfrsEntryClassificationId]" />
  </Operation>
  <Operation Name="Rename Refactor" Key="89ec79e1-8360-47f8-931a-c9889d61254d" ChangeDateTime="09/09/2019 00:18:22">
    <Property Name="ElementName" Value="[dbo].[Accounts].[CustomClassificationId]" />
    <Property Name="ElementType" Value="SqlSimpleColumn" />
    <Property Name="ParentElementName" Value="[dbo].[Accounts]" />
    <Property Name="ParentElementType" Value="SqlTable" />
    <Property Name="NewName" Value="[AccountClassificationId]" />
  </Operation>
  <Operation Name="Rename Refactor" Key="d7255e33-23e6-469c-b040-67f6b7e83f37" ChangeDateTime="09/09/2019 00:55:51">
    <Property Name="ElementName" Value="[dbo].[DocumentLineEntries].[InstanceId]" />
    <Property Name="ElementType" Value="SqlSimpleColumn" />
    <Property Name="ParentElementName" Value="[dbo].[DocumentLineEntries]" />
    <Property Name="ParentElementType" Value="SqlTable" />
    <Property Name="NewName" Value="[ResourcePickId]" />
  </Operation>
<<<<<<< HEAD
  <Operation Name="Rename Refactor" Key="1c221d21-f52b-4ce9-9b56-57741c986917" ChangeDateTime="09/09/2019 17:35:03">
    <Property Name="ElementName" Value="[dbo].[ResourceClassifications].[IsResourceLookup1Visible]" />
    <Property Name="ElementType" Value="SqlSimpleColumn" />
    <Property Name="ParentElementName" Value="[dbo].[ResourceClassifications]" />
    <Property Name="ParentElementType" Value="SqlTable" />
    <Property Name="NewName" Value="[HasResourceLookup1]" />
  </Operation>
  <Operation Name="Rename Refactor" Key="d240e012-e8bb-47c2-8b18-c56b4ed5f088" ChangeDateTime="09/09/2019 17:35:21">
    <Property Name="ElementName" Value="[dbo].[ResourceClassifications].[IsResourceLookup2Visible]" />
    <Property Name="ElementType" Value="SqlSimpleColumn" />
    <Property Name="ParentElementName" Value="[dbo].[ResourceClassifications]" />
    <Property Name="ParentElementType" Value="SqlTable" />
    <Property Name="NewName" Value="[HasResourceLookup2]" />
  </Operation>
  <Operation Name="Rename Refactor" Key="2fdecbd1-d504-4f03-8b2d-12ceb1b03e7c" ChangeDateTime="09/09/2019 17:36:02">
    <Property Name="ElementName" Value="[dbo].[ResourceClassifications].[IsResourceLookup3Visible]" />
    <Property Name="ElementType" Value="SqlSimpleColumn" />
    <Property Name="ParentElementName" Value="[dbo].[ResourceClassifications]" />
    <Property Name="ParentElementType" Value="SqlTable" />
    <Property Name="NewName" Value="[HasResourceLookup3]" />
  </Operation>
  <Operation Name="Rename Refactor" Key="3e82c88d-8929-407d-9a0d-e27b42009135" ChangeDateTime="09/09/2019 17:36:41">
    <Property Name="ElementName" Value="[dbo].[ResourceClassifications].[IsResourceLookup4Visible]" />
    <Property Name="ElementType" Value="SqlSimpleColumn" />
    <Property Name="ParentElementName" Value="[dbo].[ResourceClassifications]" />
    <Property Name="ParentElementType" Value="SqlTable" />
    <Property Name="NewName" Value="[HasResourceLookup4]" />
=======
  <Operation Name="Rename Refactor" Key="75953b02-11f8-4c4d-a2c2-dac3d2330103" ChangeDateTime="09/11/2019 15:13:03">
    <Property Name="ElementName" Value="[dbo].[dal_ProductCategories__Delete]" />
    <Property Name="ElementType" Value="SqlProcedure" />
    <Property Name="ParentElementName" Value="[dbo]" />
    <Property Name="ParentElementType" Value="SqlSchema" />
    <Property Name="NewName" Value="[ProductCategories__Delete]" />
  </Operation>
  <Operation Name="Rename Refactor" Key="56ab7d86-9847-4e86-b2f2-a60904a3e35f" ChangeDateTime="09/11/2019 15:13:21">
    <Property Name="ElementName" Value="[dbo].[dal_ProductCategories__DeleteWithDescendants]" />
    <Property Name="ElementType" Value="SqlProcedure" />
    <Property Name="ParentElementName" Value="[dbo]" />
    <Property Name="ParentElementType" Value="SqlSchema" />
    <Property Name="NewName" Value="[ProductCategories__DeleteWithDescendants]" />
  </Operation>
  <Operation Name="Rename Refactor" Key="5ec27a10-479c-4e57-a7b0-582506981723" ChangeDateTime="09/11/2019 15:14:32">
    <Property Name="ElementName" Value="[dbo].[bll_ProductCategories_Validate__Delete]" />
    <Property Name="ElementType" Value="SqlProcedure" />
    <Property Name="ParentElementName" Value="[dbo]" />
    <Property Name="ParentElementType" Value="SqlSchema" />
    <Property Name="NewName" Value="[ProductCategories_Validate__Delete]" />
>>>>>>> e4d0409c
  </Operation>
</Operations><|MERGE_RESOLUTION|>--- conflicted
+++ resolved
@@ -327,35 +327,6 @@
     <Property Name="ParentElementType" Value="SqlTable" />
     <Property Name="NewName" Value="[ResourcePickId]" />
   </Operation>
-<<<<<<< HEAD
-  <Operation Name="Rename Refactor" Key="1c221d21-f52b-4ce9-9b56-57741c986917" ChangeDateTime="09/09/2019 17:35:03">
-    <Property Name="ElementName" Value="[dbo].[ResourceClassifications].[IsResourceLookup1Visible]" />
-    <Property Name="ElementType" Value="SqlSimpleColumn" />
-    <Property Name="ParentElementName" Value="[dbo].[ResourceClassifications]" />
-    <Property Name="ParentElementType" Value="SqlTable" />
-    <Property Name="NewName" Value="[HasResourceLookup1]" />
-  </Operation>
-  <Operation Name="Rename Refactor" Key="d240e012-e8bb-47c2-8b18-c56b4ed5f088" ChangeDateTime="09/09/2019 17:35:21">
-    <Property Name="ElementName" Value="[dbo].[ResourceClassifications].[IsResourceLookup2Visible]" />
-    <Property Name="ElementType" Value="SqlSimpleColumn" />
-    <Property Name="ParentElementName" Value="[dbo].[ResourceClassifications]" />
-    <Property Name="ParentElementType" Value="SqlTable" />
-    <Property Name="NewName" Value="[HasResourceLookup2]" />
-  </Operation>
-  <Operation Name="Rename Refactor" Key="2fdecbd1-d504-4f03-8b2d-12ceb1b03e7c" ChangeDateTime="09/09/2019 17:36:02">
-    <Property Name="ElementName" Value="[dbo].[ResourceClassifications].[IsResourceLookup3Visible]" />
-    <Property Name="ElementType" Value="SqlSimpleColumn" />
-    <Property Name="ParentElementName" Value="[dbo].[ResourceClassifications]" />
-    <Property Name="ParentElementType" Value="SqlTable" />
-    <Property Name="NewName" Value="[HasResourceLookup3]" />
-  </Operation>
-  <Operation Name="Rename Refactor" Key="3e82c88d-8929-407d-9a0d-e27b42009135" ChangeDateTime="09/09/2019 17:36:41">
-    <Property Name="ElementName" Value="[dbo].[ResourceClassifications].[IsResourceLookup4Visible]" />
-    <Property Name="ElementType" Value="SqlSimpleColumn" />
-    <Property Name="ParentElementName" Value="[dbo].[ResourceClassifications]" />
-    <Property Name="ParentElementType" Value="SqlTable" />
-    <Property Name="NewName" Value="[HasResourceLookup4]" />
-=======
   <Operation Name="Rename Refactor" Key="75953b02-11f8-4c4d-a2c2-dac3d2330103" ChangeDateTime="09/11/2019 15:13:03">
     <Property Name="ElementName" Value="[dbo].[dal_ProductCategories__Delete]" />
     <Property Name="ElementType" Value="SqlProcedure" />
@@ -376,6 +347,5 @@
     <Property Name="ParentElementName" Value="[dbo]" />
     <Property Name="ParentElementType" Value="SqlSchema" />
     <Property Name="NewName" Value="[ProductCategories_Validate__Delete]" />
->>>>>>> e4d0409c
   </Operation>
 </Operations>