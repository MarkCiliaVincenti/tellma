﻿CREATE TYPE [dbo].[PermissionList] AS TABLE (
<<<<<<< HEAD
	[Index]			INT,
	[HeaderIndex]	INT				NOT NULL,
	[Id]			INT				NOT NULL DEFAULT 0,
	[RoleId]		INT				NOT NULL,
	[View]		NVARCHAR (255)	NOT NULL,
=======
	[Index]			INT				DEFAULT 0,
	[HeaderIndex]	INT				DEFAULT 0,
	PRIMARY KEY ([HeaderIndex], [Index]),
	[Id]			INT				NOT NULL	DEFAULT 0,
	[RoleId]		INT,
	[View]			NVARCHAR (255)	NOT NULL,
>>>>>>> 7e064942
	[Action]		NVARCHAR (255)	NOT NULL,
	[Criteria]		NVARCHAR(1024), -- compiles into SQL expression to filter the applicability
	[Mask]			NVARCHAR(1024),
	[Memo]			NVARCHAR (255)
);<|MERGE_RESOLUTION|>--- conflicted
+++ resolved
@@ -1,18 +1,10 @@
 ﻿CREATE TYPE [dbo].[PermissionList] AS TABLE (
-<<<<<<< HEAD
-	[Index]			INT,
-	[HeaderIndex]	INT				NOT NULL,
-	[Id]			INT				NOT NULL DEFAULT 0,
-	[RoleId]		INT				NOT NULL,
-	[View]		NVARCHAR (255)	NOT NULL,
-=======
 	[Index]			INT				DEFAULT 0,
 	[HeaderIndex]	INT				DEFAULT 0,
 	PRIMARY KEY ([HeaderIndex], [Index]),
 	[Id]			INT				NOT NULL	DEFAULT 0,
 	[RoleId]		INT,
 	[View]			NVARCHAR (255)	NOT NULL,
->>>>>>> 7e064942
 	[Action]		NVARCHAR (255)	NOT NULL,
 	[Criteria]		NVARCHAR(1024), -- compiles into SQL expression to filter the applicability
 	[Mask]			NVARCHAR(1024),
