--- conflicted
+++ resolved
@@ -328,30 +328,6 @@
     <Build Include="bll\Stored Procedures\bll.DocumentLineEntries__Fill.sql" />
     <Build Include="api\Stored Procedures\api.Agents__Save.sql" />
     <Build Include="bll\Stored Procedures\bll.Agents_Validate__Save.sql" />
-<<<<<<< HEAD
-    <Build Include="dbo\Tables\dbo.AccountClassifications.sql" />
-    <Build Include="bll\Stored Procedures\bll.Resources__Fill.sql" />
-=======
-    <Build Include="Mapping\Agents.sql" />
-    <Build Include="Mapping\Agents__AsQuery.sql" />
-    <Build Include="dal\Stored Procedures\dal.Agents__Delete.sql" />
-    <Build Include="bll\Stored Procedures\bll.Agents_Validate__Delete.sql" />
-    <Build Include="dal\Stored Procedures\dal.Blobs__Get.sql" />
-    <Build Include="dbo\Tables\dbo.Blobs.sql" />
-    <Build Include="dal\Stored Procedures\dal.Blobs__Save.sql" />
-    <Build Include="dal\Stored Procedures\dal.Blobs__Delete.sql" />
-    <Build Include="dal\Stored Procedures\dal.Users__Save.sql" />
-    <Build Include="dbo\User Defined Types\dbo.RoleMembershipList.sql" />
-    <Build Include="bll\Stored Procedures\bll.Users_Validate__Delete.sql" />
-    <Build Include="dal\Stored Procedures\dal.Users__Delete.sql" />
-    <Build Include="Mapping\Roles.sql" />
-    <Build Include="Mapping\Roles__AsQuery.sql" />
-    <Build Include="bll\Stored Procedures\bll.Roles_Validate__Delete.sql" />
-    <Build Include="dal\Stored Procedures\dal.Roles__Delete.sql" />
-    <Build Include="dal\Stored Procedures\dal.Agents__Activate.sql" />
-    <Build Include="dal\Stored Procedures\dal.Roles__Activate.sql" />
-    <Build Include="bll\Stored Procedures\bll.Roles_Validate__Save.sql" />
->>>>>>> aa9c8580
   </ItemGroup>
   <ItemGroup>
     <ArtifactReference Include="C:\Program Files (x86)\Microsoft Visual Studio\2017\Community\Common7\IDE\Extensions\Microsoft\SQLDB\Extensions\SqlServer\AzureV12\SqlSchemas\master.dacpac">
