--- conflicted
+++ resolved
@@ -315,11 +315,6 @@
     <Build Include="dal\Stored Procedures\dal.Accounts__Activate.sql" />
     <Build Include="dbo\Tables\dbo.IfrsStatements.sql" />
     <Build Include="dbo\Tables\dbo.AccountsDisclosures.sql" />
-<<<<<<< HEAD
-    <Build Include="bll\Stored Procedures\bll.DocumentLineEntries__Fill.sql" />
-    <Build Include="api\Stored Procedures\api.Agents__Save.sql" />
-    <Build Include="bll\Stored Procedures\bll.Agents_Validate__Save.sql" />
-=======
     <Build Include="dal\Stored Procedures\dal.GetUserPermissions.sql" />
     <Build Include="dal\Stored Procedures\dal.Users__SetExternalIdByUserId.sql" />
     <Build Include="dal\Stored Procedures\dal.Users__SetEmailByUserId.sql" />
@@ -334,7 +329,9 @@
     <Build Include="dbo\User Defined Types\dbo.UserList.sql" />
     <Build Include="Mapping\Users.sql" />
     <Build Include="bll\Stored Procedures\bll.Users_Validate__Save.sql" />
->>>>>>> 85421121
+    <Build Include="bll\Stored Procedures\bll.DocumentLineEntries__Fill.sql" />
+    <Build Include="api\Stored Procedures\api.Agents__Save.sql" />
+    <Build Include="bll\Stored Procedures\bll.Agents_Validate__Save.sql" />
   </ItemGroup>
   <ItemGroup>
     <ArtifactReference Include="C:\Program Files (x86)\Microsoft Visual Studio\2017\Community\Common7\IDE\Extensions\Microsoft\SQLDB\Extensions\SqlServer\AzureV12\SqlSchemas\master.dacpac">
