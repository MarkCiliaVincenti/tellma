--- conflicted
+++ resolved
@@ -94,15 +94,12 @@
   faHistory,
   faGrinHearts,
   faUserCog,
-<<<<<<< HEAD
-  faStream, faTree, faSeedling
-=======
   faStream,
   faChevronUp,
   faChevronDown,
   faAngleDown,
   faAngleUp
->>>>>>> 753daad8
+  faStream, faTree, faSeedling
 } from '@fortawesome/free-solid-svg-icons';
 import { CurrenciesMasterComponent } from './currencies/currencies-master.component';
 import { CurrenciesDetailsComponent } from './currencies/currencies-details.component';
@@ -625,12 +622,9 @@
       faBalanceScale, faHandsHelping, faMap, faPalette, faCopy, faScroll, faIndustry, faCity, faTractor, faBoxes, faCar,
       faRecycle, faIdBadge, faFunnelDollar, faCashRegister, faMapMarkerAlt, faNewspaper, faUserClock, faAnchor, faDollyFlatbed,
       faEdit, faFolderMinus, faFolderPlus, faUmbrellaBeach, faSpa, faUserMinus, faUserPlus, faTrophy, faSuitcaseRolling, faTasks,
-<<<<<<< HEAD
-      faShip, faPallet, faObjectGroup, faIndent, faHistory, faGrinHearts, faUserCog, faStream, faTree, faSeedling
-=======
       faShip, faPallet, faObjectGroup, faIndent, faHistory, faGrinHearts, faUserCog, faStream, faChevronUp, faChevronDown,
       faAngleDown, faAngleUp
->>>>>>> 753daad8
+      faShip, faPallet, faObjectGroup, faIndent, faHistory, faGrinHearts, faUserCog, faStream, faTree, faSeedling
     );
   }
 }